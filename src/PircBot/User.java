--- conflicted
+++ resolved
@@ -141,8 +141,6 @@
         this.turbo = false;
         this.userType = "";
         this.id = 0;
-<<<<<<< HEAD
-=======
     }
 
     /**
@@ -172,7 +170,6 @@
         this.turbo = isTurbo;
         this.userType = userType;
         this.id = 0;
->>>>>>> 3e02a3b1
     }
 
     /**
