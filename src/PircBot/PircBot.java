/* 
 Copyright Paul James Mutton, 2001-2009, http://www.jibble.org/

 This file is part of PircBot.

 This software is dual-licensed, allowing you to choose between the GNU
 General Public License (GPL) and the www.jibble.org Commercial License.
 Since the GPL may be too restrictive for use in a proprietary application,
 a commercial license is also provided. Full license information can be
 found at http://www.jibble.org/licenses/

 */
package PircBot;

import java.io.*;
import java.net.*;
import java.util.*;
import static PircBot.ReplyConstants.RPL_ENDOFNAMES;
import static PircBot.ReplyConstants.RPL_LIST;
import static PircBot.ReplyConstants.RPL_NAMREPLY;
import static PircBot.ReplyConstants.RPL_TOPIC;
import static PircBot.ReplyConstants.RPL_TOPICINFO;
import java.util.concurrent.ConcurrentHashMap;

/**
 * PircBot is a Java framework for writing IRC bots quickly and easily.
 * <p>
 * It provides an event-driven architecture to handle common IRC events, flood
 * protection, DCC support, ident support, and more. The comprehensive logfile
 * format is suitable for use with pisg to generate channel statistics.
 * <p>
 * Methods of the PircBot class can be called to send events to the IRC server
 * that it connects to. For example, calling the sendMessage method will send a
 * message to a channel or user on the IRC server. Multiple servers can be
 * supported using multiple instances of PircBot.
 * <p>
 * To perform an action when the PircBot receives a normal message from the IRC
 * server, you would override the onMessage method defined in the PircBot class.
 * All on<i>XYZ</i> methods in the PircBot class are automatically called when
 * the event <i>XYZ</i> happens, so you would override these if you wish to do
 * something when it does happen.
 * <p>
 * Some event methods, such as onPing, should only really perform a specific
 * function (i.e. respond to a PING from the server). For your convenience, such
 * methods are already correctly implemented in the PircBot and should not
 * normally need to be overridden. Please read the full documentation for each
 * method to see which ones are already implemented by the PircBot class.
 * <p>
 * Please visit the PircBot homepage at
 * <a href="http://www.jibble.org/pircbot.php">http://www.jibble.org/pircbot.php</a>
 * for full revision history, a beginners guide to creating your first PircBot
 * and a list of some existing Java IRC bots and clients that use the PircBot
 * framework.
 *
 * @author Paul James Mutton,
 * <a href="http://www.jibble.org/">http://www.jibble.org/</a>
 * @version 1.5.0 (Build time: Mon Dec 14 20:07:17 2009)
 */
public abstract class PircBot implements ReplyConstants {

    /**
     * The definitive version number of this release of PircBot. (Note: Change
     * this before automatically building releases)
     */
    public static final String VERSION = "1.5.1";

    private static final int OP_ADD = 1;
    private static final int OP_REMOVE = 2;
    private static final int VOICE_ADD = 3;
    private static final int VOICE_REMOVE = 4;

    // Connection stuff.
    private InputThread _inputThread = null;
    private OutputThread _outputThread = null;
    private String _charset = null;
    private InetAddress _inetAddress = null;

    // Details about the last server that we connected to.
    private String _server = null;
    private int _port = -1;
    private String _password = null;

    // Outgoing message stuff.
    private Queue _outQueue = new Queue();
    private long _messageDelay = 1000;

    // A ConcurrentHashMap of channels that points to a selfreferential ConcurrentHashMap of
    // User objects (used to remember which users are in which channels).
    private final ConcurrentHashMap<String, ConcurrentHashMap<String, User>> _channels = new ConcurrentHashMap<>();

    // A ConcurrentHashMap to temporarily store channel topics when we join them
    // until we find out who set that topic.
    private final ConcurrentHashMap<String, String> _topics = new ConcurrentHashMap<>();

    // DccManager to process and handle all DCC events.
    private DccManager _dccManager = new DccManager(this);
    private int[] _dccPorts = null;
    private InetAddress _dccInetAddress = null;

    // Default settings for the PircBot.
    private boolean _autoNickChange = false;
    private boolean _verbose = false;
    private String _name = "PircBot";
    private String _nick = _name;
    private String _login = "PircBot";
    private String _version = "PircBot " + VERSION + " Java IRC Bot - www.jibble.org";
    private String _finger = "You ought to be arrested for fingering a bot!";

    private String _channelPrefixes = "#&+!";

    /**
     * Constructs a PircBot with the default settings. Your own constructors in
     * classes which extend the PircBot abstract class should be responsible for
     * changing the default settings if required.
     */
    public PircBot() {
    }

    /**
     * Attempt to connect to the specified IRC server. The onConnect method is
     * called upon success.
     *
     * @param hostname The hostname of the server to connect to.
     *
     * @throws IOException if it was not possible to connect to the server.
     * @throws IrcException if the server would not let us join it.
     * @throws NickAlreadyInUseException if our nick is already in use on the
     * server.
     */
    public final synchronized void connect(String hostname) throws IOException, IrcException, NickAlreadyInUseException {
        this.connect(hostname, 6667, null);
    }

    /**
     * Attempt to connect to the specified IRC server and port number. The
     * onConnect method is called upon success.
     *
     * @param hostname The hostname of the server to connect to.
     * @param port The port number to connect to on the server.
     *
     * @throws IOException if it was not possible to connect to the server.
     * @throws IrcException if the server would not let us join it.
     * @throws NickAlreadyInUseException if our nick is already in use on the
     * server.
     */
    public final synchronized void connect(String hostname, int port) throws IOException, IrcException, NickAlreadyInUseException {
        this.connect(hostname, port, null);
    }

    /**
     * Attempt to connect to the specified IRC server using the supplied
     * password. The onConnect method is called upon success.
     *
     * @param hostname The hostname of the server to connect to.
     * @param port The port number to connect to on the server.
     * @param password The password to use to join the server.
     *
     * @throws IOException if it was not possible to connect to the server.
     * @throws IrcException if the server would not let us join it.
     * @throws NickAlreadyInUseException if our nick is already in use on the
     * server.
     */
    public final synchronized void connect(String hostname, int port, String password) throws IOException, IrcException, NickAlreadyInUseException {

        _server = hostname;
        _port = port;
        _password = password;

        if (isConnected()) {
            throw new IOException("The PircBot is already connected to an IRC server.  Disconnect first.");
        }

        // Don't clear the outqueue - there might be something important in it!
        // Clear everything we may have know about channels.
        this.removeAllChannels();

        // Connect to the server.
        Socket socket = new Socket(hostname, port);
        this.log("*** Connected to server.");

        _inetAddress = socket.getLocalAddress();

        InputStreamReader inputStreamReader = null;
        OutputStreamWriter outputStreamWriter = null;
        if (getEncoding() != null) {
            // Assume the specified encoding is valid for this JVM.
            inputStreamReader = new InputStreamReader(socket.getInputStream(), getEncoding());
            outputStreamWriter = new OutputStreamWriter(socket.getOutputStream(), getEncoding());
        } else {
            // Otherwise, just use the JVM's default encoding.
            inputStreamReader = new InputStreamReader(socket.getInputStream());
            outputStreamWriter = new OutputStreamWriter(socket.getOutputStream());
        }

        BufferedReader breader = new BufferedReader(inputStreamReader);
        BufferedWriter bwriter = new BufferedWriter(outputStreamWriter);

        // Attempt to join the server.
        if (password != null && !password.equals("")) {
            OutputThread.sendRawLine(this, bwriter, "PASS " + password);
        }
        String nick = this.getName();
        OutputThread.sendRawLine(this, bwriter, "NICK " + nick);
        OutputThread.sendRawLine(this, bwriter, "USER " + this.getLogin() + " 8 * :" + this.getVersion());

        _inputThread = new InputThread(this, socket, breader, bwriter);

        // Read stuff back from the server to see if we connected.
        String line = null;
        int tries = 1;
        while ((line = breader.readLine()) != null) {

            this.handleLine(line);

            int firstSpace = line.indexOf(" ");
            int secondSpace = line.indexOf(" ", firstSpace + 1);
            if (secondSpace >= 0) {
                String code = line.substring(firstSpace + 1, secondSpace);

                if (code.equals("004")) {
                    // We're connected to the server.
                    break;
                } else if (code.equals("433")) {
                    if (_autoNickChange) {
                        tries++;
                        nick = getName() + tries;
                        OutputThread.sendRawLine(this, bwriter, "NICK " + nick);
                    } else {
                        socket.close();
                        _inputThread = null;
                        throw new NickAlreadyInUseException(line);
                    }
                } else if (code.equals("439")) {
                    // No action required.
                } else if (code.startsWith("5") || code.startsWith("4")) {
                    socket.close();
                    _inputThread = null;
                    throw new IrcException("Could not log into the IRC server: " + line);
                }
            }
            this.setNick(nick);

        }

        this.log("*** Logged onto server.");

        // This makes the socket timeout on read operations after 5 minutes.
        // Maybe in some future version I will let the user change this at runtime.
        socket.setSoTimeout(5 * 60 * 1000);

        // Now start the InputThread to read all other lines from the server.
        _inputThread.start();

        // Now start the outputThread that will be used to send all messages.
        if (_outputThread == null) {
            _outputThread = new OutputThread(this, _outQueue);
            _outputThread.start();
        }

        this.onConnect();

    }

    /**
     * Reconnects to the IRC server that we were previously connected to. If
     * necessary, the appropriate port number and password will be used. This
     * method will throw an IrcException if we have never connected to an IRC
     * server previously.
     *
     * @since PircBot 0.9.9
     *
     * @throws IOException if it was not possible to connect to the server.
     * @throws IrcException if the server would not let us join it.
     * @throws NickAlreadyInUseException if our nick is already in use on the
     * server.
     */
    public final synchronized void reconnect() throws IOException, IrcException, NickAlreadyInUseException {
        if (getServer() == null) {
            throw new IrcException("Cannot reconnect to an IRC server because we were never connected to one previously!");
        }
        connect(getServer(), getPort(), getPassword());
    }

    /**
     * This method disconnects from the server cleanly by calling the
     * quitServer() method. Providing the PircBot was connected to an IRC
     * server, the onDisconnect() will be called as soon as the disconnection is
     * made by the server.
     *
     * @see #quitServer() quitServer
     * @see #quitServer(String) quitServer
     */
    public final synchronized void disconnect() {
        this.quitServer();
    }

    /**
     * When you connect to a server and your nick is already in use and this is
     * set to true, a new nick will be automatically chosen. This is done by
     * adding numbers to the end of the nick until an available nick is found.
     *
     * @param autoNickChange Set to true if you want automatic nick changes
     * during connection.
     */
    public void setAutoNickChange(boolean autoNickChange) {
        _autoNickChange = autoNickChange;
    }

    /**
     * Starts an ident server (Identification Protocol Server, RFC 1413).
     * <p>
     * Most IRC servers attempt to contact the ident server on connecting hosts
     * in order to determine the user's identity. A few IRC servers will not
     * allow you to connect unless this information is provided.
     * <p>
     * So when a PircBot is run on a machine that does not run an ident server,
     * it may be necessary to call this method to start one up.
     * <p>
     * Calling this method starts up an ident server which will respond with the
     * login provided by calling getLogin() and then shut down immediately. It
     * will also be shut down if it has not been contacted within 60 seconds of
     * creation.
     * <p>
     * If you require an ident response, then the correct procedure is to start
     * the ident server and then connect to the IRC server. The IRC server may
     * then contact the ident server to get the information it needs.
     * <p>
     * The ident server will fail to start if there is already an ident server
     * running on port 113, or if you are running as an unprivileged user who is
     * unable to create a server socket on that port number.
     * <p>
     * If it is essential for you to use an ident server when connecting to an
     * IRC server, then make sure that port 113 on your machine is visible to
     * the IRC server so that it may contact the ident server.
     *
     * @since PircBot 0.9c
     */
    public final void startIdentServer() {
        new IdentServer(this, getLogin());
    }

    /**
     * Joins a channel.
     *
     * @param channel The name of the channel to join (eg "#cs").
     */
    public void joinChannel(String channel) {
        this.sendRawLine("JOIN " + channel);
    }

    /**
     * Joins a channel with a key.
     *
     * @param channel The name of the channel to join (eg "#cs").
     * @param key The key that will be used to join the channel.
     */
    public void joinChannel(String channel, String key) {
        this.joinChannel(channel + " " + key);
    }

    /**
     * Parts a channel.
     *
     * @param channel The name of the channel to leave.
     */
    public void partChannel(String channel) {
        this.sendRawLine("PART " + channel);
    }

    /**
     * Parts a channel, giving a reason.
     *
     * @param channel The name of the channel to leave.
     * @param reason The reason for parting the channel.
     */
    public void partChannel(String channel, String reason) {
        this.sendRawLine("PART " + channel + " :" + reason);
    }

    /**
     * Quits from the IRC server. Providing we are actually connected to an IRC
     * server, the onDisconnect() method will be called as soon as the IRC
     * server disconnects us.
     */
    public final void quitServer() {
        this.quitServer("");
    }

    /**
     * Quits from the IRC server with a reason. Providing we are actually
     * connected to an IRC server, the onDisconnect() method will be called as
     * soon as the IRC server disconnects us.
     *
     * @param reason The reason for quitting the server.
     */
    public final void quitServer(String reason) {
        this.sendRawLine("QUIT :" + reason);
    }

    /**
     * Sends a raw line to the IRC server as soon as possible, bypassing the
     * outgoing message queue.
     *
     * @param line The raw line to send to the IRC server.
     */
    public final synchronized void sendRawLine(String line) {
        if (isConnected()) {
            _inputThread.sendRawLine(line);
        }
    }

    /**
     * Sends a raw line through the outgoing message queue.
     *
     * @param line The raw line to send to the IRC server.
     */
    public final synchronized void sendRawLineViaQueue(String line) {
        if (line == null) {
            throw new NullPointerException("Cannot send null messages to server");
        }
        if (isConnected()) {
            _outQueue.add(line);
        }
    }

    /**
     * Sends a message to a channel or a private message to a user. These
     * messages are added to the outgoing message queue and sent at the earliest
     * possible opportunity.
     * <p>
     * Some examples: -
     * <pre>    // Send the message "Hello!" to the channel #cs.
     *    sendMessage("#cs", "Hello!");
     *
     *    // Send a private message to Paul that says "Hi".
     *    sendMessage("Paul", "Hi");</pre>
     *
     * You may optionally apply colours, boldness, underlining, etc to the
     * message by using the <code>Colors</code> class.
     *
     * @param target The name of the channel or user nick to send to.
     * @param message The message to send.
     *
     * @see Colors
     */
    public void sendMessage(String target, String message) {
        _outQueue.add("PRIVMSG " + target + " :" + message);
    }

    /**
     * Sends a whisper to the server. This is used mainly for Twitch TV. In
     * order to use this, you must send <code>CAP REQ :twitch.tv/commands</code>
     * to the server, or else WHISPERs cannot be sent or received to the bot.
     *
     * @param channel Channel to send the Whisper through
     * @param target Target to send the Whisper to
     * @param message Message to send to the target.
     */
    public void sendWhisper(String channel, String target, String message) {
        if (channel.isEmpty()) {
            channel = "#jtv";
        }
        if (channel.charAt(0) != '#') {
            channel = "#" + channel;
        }
        _outQueue.add("PRIVMSG " + channel + " :/w " + target + " " + message);
    }

    /**
     * Sends an action to the channel or to a user.
     *
     * @param target The name of the channel or user nick to send to.
     * @param action The action to send.
     *
     * @see Colors
     */
    public void sendAction(String target, String action) {
        sendCTCPCommand(target, "ACTION " + action);
    }

    /**
     * Sends a notice to the channel or to a user.
     *
     * @param target The name of the channel or user nick to send to.
     * @param notice The notice to send.
     */
    public final void sendNotice(String target, String notice) {
        _outQueue.add("NOTICE " + target + " :" + notice);
    }

    /**
     * Sends a CTCP command to a channel or user. (Client to client protocol).
     * Examples of such commands are "PING [number]", "FINGER", "VERSION", etc.
     * For example, if you wish to request the version of a user called "Dave",
     * then you would call <code>sendCTCPCommand("Dave", "VERSION");</code>. The
     * type of response to such commands is largely dependant on the target
     * client software.
     *
     * @since PircBot 0.9.5
     *
     * @param target The name of the channel or user to send the CTCP message
     * to.
     * @param command The CTCP command to send.
     */
    public final void sendCTCPCommand(String target, String command) {
        _outQueue.add("PRIVMSG " + target + " :\u0001" + command + "\u0001");
    }

    /**
     * Attempt to change the current nick (nickname) of the bot when it is
     * connected to an IRC server. After confirmation of a successful nick
     * change, the getNick method will return the new nick.
     *
     * @param newNick The new nick to use.
     */
    public final void changeNick(String newNick) {
        this.sendRawLine("NICK " + newNick);
    }

    /**
     * Identify the bot with NickServ, supplying the appropriate password. Some
     * IRC Networks (such as freenode) require users to <i>register</i> and
     * <i>identify</i> with NickServ before they are able to send private
     * messages to other users, thus reducing the amount of spam. If you are
     * using an IRC network where this kind of policy is enforced, you will need
     * to make your bot <i>identify</i> itself to NickServ before you can send
     * private messages. Assuming you have already registered your bot's nick
     * with NickServ, this method can be used to <i>identify</i> with the
     * supplied password. It usually makes sense to identify with NickServ
     * immediately after connecting to a server.
     * <p>
     * This method issues a raw NICKSERV command to the server, and is therefore
     * safer than the alternative approach of sending a private message to
     * NickServ. The latter approach is considered dangerous, as it may cause
     * you to inadvertently transmit your password to an untrusted party if you
     * connect to a network which does not run a NickServ service and where the
     * untrusted party has assumed the nick "NickServ". However, if your IRC
     * network is only compatible with the private message approach, you may
     * typically identify like so:
     * <pre>sendMessage("NickServ", "identify PASSWORD");</pre>
     *
     * @param password The password which will be used to identify with
     * NickServ.
     */
    public final void identify(String password) {
        this.sendRawLine("NICKSERV IDENTIFY " + password);
    }

    /**
     * Set the mode of a channel. This method attempts to set the mode of a
     * channel. This may require the bot to have operator status on the channel.
     * For example, if the bot has operator status, we can grant operator status
     * to "Dave" on the #cs channel by calling setMode("#cs", "+o Dave"); An
     * alternative way of doing this would be to use the op method.
     *
     * @param channel The channel on which to perform the mode change.
     * @param mode The new mode to apply to the channel. This may include zero
     * or more arguments if necessary.
     *
     * @see #op(String,String) op
     */
    public final void setMode(String channel, String mode) {
        this.sendRawLine("MODE " + channel + " " + mode);
    }

    /**
     * Sends an invitation to join a channel. Some channels can be marked as
     * "invite-only", so it may be useful to allow a bot to invite people into
     * it.
     *
     * @param nick The nick of the user to invite
     * @param channel The channel you are inviting the user to join.
     *
     */
    public final void sendInvite(String nick, String channel) {
        this.sendRawLine("INVITE " + nick + " :" + channel);
    }

    /**
     * Bans a user from a channel. An example of a valid hostmask is
     * "*!*compu@*.18hp.net". This may be used in conjunction with the kick
     * method to permanently remove a user from a channel. Successful use of
     * this method may require the bot to have operator status itself.
     *
     * @param channel The channel to ban the user from.
     * @param hostmask A hostmask representing the user we're banning.
     */
    public final void ban(String channel, String hostmask) {
        this.sendRawLine("MODE " + channel + " +b " + hostmask);
    }

    /**
     * Unbans a user from a channel. An example of a valid hostmask is
     * "*!*compu@*.18hp.net". Successful use of this method may require the bot
     * to have operator status itself.
     *
     * @param channel The channel to unban the user from.
     * @param hostmask A hostmask representing the user we're unbanning.
     */
    public final void unBan(String channel, String hostmask) {
        this.sendRawLine("MODE " + channel + " -b " + hostmask);
    }

    /**
     * Grants operator privilidges to a user on a channel. Successful use of
     * this method may require the bot to have operator status itself.
     *
     * @param channel The channel we're opping the user on.
     * @param nick The nick of the user we are opping.
     */
    public final void op(String channel, String nick) {
        this.setMode(channel, "+o " + nick);
    }

    /**
     * Removes operator privilidges from a user on a channel. Successful use of
     * this method may require the bot to have operator status itself.
     *
     * @param channel The channel we're deopping the user on.
     * @param nick The nick of the user we are deopping.
     */
    public final void deOp(String channel, String nick) {
        this.setMode(channel, "-o " + nick);
    }

    /**
     * Grants voice privilidges to a user on a channel. Successful use of this
     * method may require the bot to have operator status itself.
     *
     * @param channel The channel we're voicing the user on.
     * @param nick The nick of the user we are voicing.
     */
    public final void voice(String channel, String nick) {
        this.setMode(channel, "+v " + nick);
    }

    /**
     * Removes voice privilidges from a user on a channel. Successful use of
     * this method may require the bot to have operator status itself.
     *
     * @param channel The channel we're devoicing the user on.
     * @param nick The nick of the user we are devoicing.
     */
    public final void deVoice(String channel, String nick) {
        this.setMode(channel, "-v " + nick);
    }

    /**
     * Set the topic for a channel. This method attempts to set the topic of a
     * channel. This may require the bot to have operator status if the topic is
     * protected.
     *
     * @param channel The channel on which to perform the mode change.
     * @param topic The new topic for the channel.
     *
     */
    public final void setTopic(String channel, String topic) {
        this.sendRawLine("TOPIC " + channel + " :" + topic);
    }

    /**
     * Kicks a user from a channel. This method attempts to kick a user from a
     * channel and may require the bot to have operator status in the channel.
     *
     * @param channel The channel to kick the user from.
     * @param nick The nick of the user to kick.
     */
    public final void kick(String channel, String nick) {
        this.kick(channel, nick, "");
    }

    /**
     * Kicks a user from a channel, giving a reason. This method attempts to
     * kick a user from a channel and may require the bot to have operator
     * status in the channel.
     *
     * @param channel The channel to kick the user from.
     * @param nick The nick of the user to kick.
     * @param reason A description of the reason for kicking a user.
     */
    public final void kick(String channel, String nick, String reason) {
        this.sendRawLine("KICK " + channel + " " + nick + " :" + reason);
    }

    /**
     * Issues a request for a list of all channels on the IRC server. When the
     * PircBot receives information for each channel, it will call the
     * onChannelInfo method, which you will need to override if you want it to
     * do anything useful.
     *
     * @see #onChannelInfo(String,int,String) onChannelInfo
     */
    public final void listChannels() {
        this.listChannels(null);
    }

    /**
     * Issues a request for a list of all channels on the IRC server. When the
     * PircBot receives information for each channel, it will call the
     * onChannelInfo method, which you will need to override if you want it to
     * do anything useful.
     * <p>
     * Some IRC servers support certain parameters for LIST requests. One
     * example is a parameter of "greater than 10" to list only those channels
     * that have more than 10 users in them. Whether these parameters are
     * supported or not will depend on the IRC server software.
     *
     * @param parameters The parameters to supply when requesting the list.
     *
     * @see #onChannelInfo(String,int,String) onChannelInfo
     */
    public final void listChannels(String parameters) {
        if (parameters == null) {
            this.sendRawLine("LIST");
        } else {
            this.sendRawLine("LIST " + parameters);
        }
    }

    /**
     * Sends a file to another user. Resuming is supported. The other user must
     * be able to connect directly to your bot to be able to receive the file.
     * <p>
     * You may throttle the speed of this file transfer by calling the
     * setPacketDelay method on the DccFileTransfer that is returned.
     * <p>
     * This method may not be overridden.
     *
     * @since 0.9c
     *
     * @param file The file to send.
     * @param nick The user to whom the file is to be sent.
     * @param timeout The number of milliseconds to wait for the recipient to
     * acccept the file (we recommend about 120000).
     *
     * @return The DccFileTransfer that can be used to monitor this transfer.
     *
     * @see DccFileTransfer
     *
     */
    public final DccFileTransfer dccSendFile(File file, String nick, int timeout) {
        DccFileTransfer transfer = new DccFileTransfer(this, _dccManager, file, nick, timeout);
        transfer.doSend(true);
        return transfer;
    }

    /**
     * Attempts to establish a DCC CHAT session with a client. This method
     * issues the connection request to the client and then waits for the client
     * to respond. If the connection is successfully made, then a DccChat object
     * is returned by this method. If the connection is not made within the time
     * limit specified by the timeout value, then null is returned.
     * <p>
     * It is <b>strongly recommended</b> that you call this method within a new
     * Thread, as it may take a long time to return.
     * <p>
     * This method may not be overridden.
     *
     * @since PircBot 0.9.8
     *
     * @param nick The nick of the user we are trying to establish a chat with.
     * @param timeout The number of milliseconds to wait for the recipient to
     * accept the chat connection (we recommend about 120000).
     *
     * @return a DccChat object that can be used to send and recieve lines of
     * text. Returns <b>null</b> if the connection could not be made.
     *
     * @see DccChat
     */
    public final DccChat dccSendChatRequest(String nick, int timeout) {
        DccChat chat = null;
        try {
            ServerSocket ss = null;

            int[] ports = getDccPorts();
            if (ports == null) {
                // Use any free port.
                ss = new ServerSocket(0);
            } else {
                for (int i = 0; i < ports.length; i++) {
                    try {
                        ss = new ServerSocket(ports[i]);
                        // Found a port number we could use.
                        break;
                    } catch (Exception e) {
                        // Do nothing; go round and try another port.
                    }
                }
                if (ss == null) {
                    // No ports could be used.
                    throw new IOException("All ports returned by getDccPorts() are in use.");
                }
            }

            ss.setSoTimeout(timeout);
            int port = ss.getLocalPort();

            InetAddress inetAddress = getDccInetAddress();
            if (inetAddress == null) {
                inetAddress = getInetAddress();
            }
            byte[] ip = inetAddress.getAddress();
            long ipNum = ipToLong(ip);

            sendCTCPCommand(nick, "DCC CHAT chat " + ipNum + " " + port);

            // The client may now connect to us to chat.
            Socket socket = ss.accept();

            // Close the server socket now that we've finished with it.
            ss.close();

            chat = new DccChat(this, nick, socket);
        } catch (Exception e) {
            // Do nothing.
        }
        return chat;
    }

    /**
     * Adds a line to the log. This log is currently output to the standard
     * output and is in the correct format for use by tools such as pisg, the
     * Perl IRC Statistics Generator. You may override this method if you wish
     * to do something else with log entries. Each line in the log begins with a
     * number which represents the logging time (as the number of milliseconds
     * since the epoch). This timestamp and the following log entry are
     * separated by a single space character, " ". Outgoing messages are
     * distinguishable by a log entry that has three greater than symbols
     * immediately following the space character after the timestamp. DCC events
     * use "+++" and warnings about unhandled Exceptions and Errors use "###".
     * <p>
     * This implementation of the method will only cause log entries to be
     * output if the PircBot has had its verbose mode turned on by calling
     * setVerbose(true);
     *
     * @param line The line to add to the log.
     */
    public void log(String line) {
        if (_verbose) {
            System.out.println(System.currentTimeMillis() + " " + line);
        }
    }

    /**
     * This method handles events when any line of text arrives from the server,
     * then calling the appropriate method in the PircBot. This method is
     * protected and only called by the InputThread for this instance.
     * <p>
     * This method may not be overridden!
     *
     * @param line The raw line of text from the server.
     */
    protected void handleLine(String line) {
        this.log(line);

        // Check for server pings.
        if (line.startsWith("PING ")) {
            // Respond to the ping and return immediately.
            this.onServerPing(line.substring(5));
            return;
        }
        HashMap<String, String> tags = new HashMap<>();
        String sourceNick = "";
        String sourceLogin = "";
        String sourceHostname = "";
        boolean containsIRC3 = false;
        String ircTags = "";

        StringTokenizer tokenizer = new StringTokenizer(line);
        String senderInfo = tokenizer.nextToken();
        //twitch tags fix
        if (senderInfo.startsWith("@")) {
            containsIRC3 = true;
            senderInfo = tokenizer.nextToken();
            ircTags = line.split(" :", 2)[0].substring(1);
            line = line.split(" :", 2)[1];
        }
        String command = tokenizer.nextToken();
        String target = null;

        int exclamation = senderInfo.indexOf("!");
        int at = senderInfo.indexOf("@");
        if (senderInfo.startsWith(":")) {
            if (exclamation > 0 && at > 0 && exclamation < at) {
                sourceNick = senderInfo.substring(1, exclamation);
                sourceLogin = senderInfo.substring(exclamation + 1, at);
                sourceHostname = senderInfo.substring(at + 1);
            } else {

                if (tokenizer.hasMoreTokens()) {
                    String token = command;

                    int code = -1;
                    try {
                        code = Integer.parseInt(token);
                    } catch (NumberFormatException e) {
                        // Keep the existing value.
                    }

                    if (code != -1) {
                        String errorStr = token;
                        String response = line.substring(line.indexOf(errorStr, senderInfo.length()) + 4, line.length());
                        this.processServerResponse(code, response);
                        // Return from the method.
                        return;
                    } else {
                        // This is not a server response.
                        // It must be a nick without login and hostname.
                        // (or maybe a NOTICE or suchlike from the server)
                        sourceNick = senderInfo;
                        target = token;
                    }
                } else {
                    // We don't know what this line means.
                    this.onUnknown(line, tags);
                    // Return from the method;
                    return;
                }

            }
        }
        command = command.toUpperCase();
        if (sourceNick.startsWith(":")) {
            sourceNick = sourceNick.substring(1);
        }
        if (target == null) {
            target = tokenizer.nextToken();
        }
        if (target.startsWith(":")) {
            target = target.substring(1);
        }
        User user = new User(sourceNick, target, System.currentTimeMillis());
        if (containsIRC3) {
            //color=#FF7FFF;display-name=frumpy4;emotes=25:0-4,6-10;subscriber=0;turbo=0;user-id=28295078;user-type=
            for (String tag: ircTags.split(";")) {
                String[] kv = tag.split("=");
                String key = kv[0];
                String value;
                if (kv.length == 1) {
                    value = "";
                } else {
                    value = kv[1];
                }
                tags.put(key, value);
            }
<<<<<<< HEAD
            if (tags.containsKey("display-name")) {
                sourceNick = tags.get("display-name");
            }
            try { //update user info
                //normal privmsg (including actions and whispers)
                String color = tags.get("color");
                boolean subscriber = tags.get("subscriber").equals("1");
                boolean turbo = tags.get("turbo").equals("1");
                String userType = tags.get("user-type");
                long id = Long.parseLong(tags.get("user-id"));
                updateUser(sourceNick, color, subscriber, turbo, userType, id);
=======
            String color = ircTags.split("@color=", 2)[1].split("\\;", 2)[0];            
            int subBuffer = 0;
            try {
                subBuffer = Integer.parseInt(ircTags.split("\\;subscriber=", 2)[1].split("\\;", 2)[0]);
>>>>>>> 3e02a3b1
            } catch (Exception ex) {
                //this isn't a normal command, probably something like ROOMSTATE from twitch.
            }
<<<<<<< HEAD
        }
        // Check for CTCP requests.
=======

            boolean subscriber = (subBuffer == 1);
            int turboBuffer = Integer.parseInt(ircTags.split("\\;turbo=", 2)[1].split("\\;", 2)[0]);
            boolean turbo = (turboBuffer == 1);
            String userType = ircTags.split("\\;user-type=", 2)[1].split("\\;", 2)[0];
            updateUser(sourceNick, color, subscriber, turbo, userType);
            user.changeName(sourceNick);
            user.setColor(color);
            user.setSubscriber(subscriber);
            user.setTurbo(turbo);
            user.setUserType(userType);
        }
        // Check for CTCP requests.        
>>>>>>> 3e02a3b1
        if (command.equals("PRIVMSG") && line.indexOf(":\u0001") > 0 && line.endsWith("\u0001")) {
            String request = line.substring(line.indexOf(":\u0001") + 2, line.length() - 1);
            if (request.equals("VERSION")) {
                // VERSION request
                this.onVersion(user, target);
            } else if (request.startsWith("ACTION ")) {
                // ACTION request
                this.updateUserLastMessage(target, sourceNick, request.substring(7));
                this.updateUserAFK(target, sourceNick, false);
<<<<<<< HEAD
                this.onAction(sourceNick, sourceLogin, sourceHostname, target, request.substring(7), tags);
=======
                this.onAction(user, target, request.substring(7));
>>>>>>> 3e02a3b1
            } else if (request.startsWith("PING ")) {
                // PING request
                this.onPing(user, target, request.substring(5));
            } else if (request.equals("TIME")) {
                // TIME request
                this.onTime(user, target);
            } else if (request.equals("FINGER")) {
                // FINGER request
                this.onFinger(user, target);
            } else if ((tokenizer = new StringTokenizer(request)).countTokens() >= 5 && tokenizer.nextToken().equals("DCC")) {
                // This is a DCC request.
                boolean success = _dccManager.processRequest(sourceNick, sourceLogin, sourceHostname, request);
                if (!success) {
                    // The DccManager didn't know what to do with the line.
                    this.onUnknown(line, tags);
                }
            } else {
                // An unknown CTCP message - ignore it.
                this.onUnknown(line, tags);
            }
        } else if (command.equals("PRIVMSG") && _channelPrefixes.indexOf(target.charAt(0)) >= 0) {
            // This is a normal message to a channel.
            this.updateUserLastMessage(target, sourceNick, line.substring(line.indexOf(" :") + 2));
            this.updateUserAFK(target, sourceNick, false);
<<<<<<< HEAD
            this.onMessage(target, sourceNick, sourceLogin, sourceHostname, line.substring(line.indexOf(" :") + 2), tags);
=======
            this.onMessage(target, user, line.substring(line.indexOf(" :") + 2));
>>>>>>> 3e02a3b1
        } else if (command.equals("PRIVMSG")) {
            // This is a private message to us.
            this.onPrivateMessage(user, line.substring(line.indexOf(" :") + 2));
        } else if (command.equals("WHISPER")) {
            // Whisper to us.
<<<<<<< HEAD
            this.onWhisper(sourceHostname, sourceNick, line.split("WHISPER ", 2)[1].split(" :", 2)[0], line.split(" :", 2)[1], tags);
=======
            this.onWhisper(user, line.split("WHISPER ", 2)[1].split(" :", 2)[0], line.split(" :", 2)[1]);
>>>>>>> 3e02a3b1
        } else if (command.equals("JOIN")) {
            // Someone is joining a channel.
            String channel = target;
            this.addUser(channel, new User(sourceNick, channel));
            this.onJoin(channel, user);
        } else if (command.equals("PART")) {
            // Someone is parting from a channel.
            this.removeUser(target, sourceNick);
            if (sourceNick.equals(this.getNick())) {
                this.removeChannel(target);
            }
            this.onPart(target, user);
        } else if (command.equals("NICK")) {
            // Somebody is changing their nick.
            String newNick = target;
            this.renameUser(sourceNick, newNick);
            if (sourceNick.equals(this.getNick())) {
                // Update our nick if it was us that changed nick.
                this.setNick(newNick);
            }
            this.onNickChange(sourceNick, sourceLogin, sourceHostname, newNick,user);
        } else if (command.equals("NOTICE")) {
            // Someone is sending a notice.
            this.onNotice(user, target, line.substring(line.indexOf(" :") + 2));
        } else if (command.equals("QUIT")) {
            // Someone has quit from the IRC server.
            if (sourceNick.equals(this.getNick())) {
                this.removeAllChannels();
            } else {
                this.removeUser(sourceNick);
            }
            this.onQuit(user, line.substring(line.indexOf(" :") + 2));
        } else if (command.equals("KICK")) {
            // Somebody has been kicked from a channel.
            String recipient = tokenizer.nextToken();
            if (recipient.equals(this.getNick())) {
                this.removeChannel(target);
            }
            this.removeUser(target, recipient);
            this.onKick(target, user, recipient, line.substring(line.indexOf(" :") + 2));
        } else if (command.equals("MODE")) {
            // Somebody is changing the mode on a channel or user.
            String mode = line.substring(line.indexOf(target, 2) + target.length() + 1);
            if (mode.startsWith(":")) {
                mode = mode.substring(1);
            }
            this.processMode(target, sourceNick, sourceLogin, sourceHostname, mode);
        } else if (command.equals("TOPIC")) {
            // Someone is changing the topic.
            this.onTopic(target, line.substring(line.indexOf(" :") + 2), sourceNick, System.currentTimeMillis(), true);
        } else if (command.equals("INVITE")) {
            // Somebody is inviting somebody else into a channel.
            this.onInvite(target, sourceNick, sourceLogin, sourceHostname, line.substring(line.indexOf(" :") + 2));
        } else {
            // If we reach this point, then we've found something that the PircBot
            // Doesn't currently deal with.
            this.onUnknown(line, tags);
        }

    }

    /**
     * This method is called once the PircBot has successfully connected to the
     * IRC server.
     * <p>
     * The implementation of this method in the PircBot abstract class performs
     * no actions and may be overridden as required.
     *
     * @since PircBot 0.9.6
     */
    protected void onConnect() {
    }

    /**
     * This method carries out the actions to be performed when the PircBot gets
     * disconnected. This may happen if the PircBot quits from the server, or if
     * the connection is unexpectedly lost.
     * <p>
     * Disconnection from the IRC server is detected immediately if either we or
     * the server close the connection normally. If the connection to the server
     * is lost, but neither we nor the server have explicitly closed the
     * connection, then it may take a few minutes to detect (this is commonly
     * referred to as a "ping timeout").
     * <p>
     * If you wish to get your IRC bot to automatically rejoin a server after
     * the connection has been lost, then this is probably the ideal method to
     * override to implement such functionality.
     * <p>
     * The implementation of this method in the PircBot abstract class performs
     * no actions and may be overridden as required.
     */
    protected void onDisconnect() {
    }

    /**
     * This method is called by the PircBot when a numeric response is received
     * from the IRC server. We use this method to allow PircBot to process
     * various responses from the server before then passing them on to the
     * onServerResponse method.
     * <p>
     * Note that this method is private and should not appear in any of the
     * javadoc generated documenation.
     *
     * @param code The three-digit numerical code for the response.
     * @param response The full response from the IRC server.
     */
    private void processServerResponse(int code, String response) {

        if (code == RPL_LIST) {
            // This is a bit of information about a channel.
            int firstSpace = response.indexOf(' ');
            int secondSpace = response.indexOf(' ', firstSpace + 1);
            int thirdSpace = response.indexOf(' ', secondSpace + 1);
            int colon = response.indexOf(':');
            String channel = response.substring(firstSpace + 1, secondSpace);
            int userCount = 0;
            try {
                userCount = Integer.parseInt(response.substring(secondSpace + 1, thirdSpace));
            } catch (NumberFormatException e) {
                // Stick with the value of zero.
            }
            String topic = response.substring(colon + 1);
            this.onChannelInfo(channel, userCount, topic);
        } else if (code == RPL_TOPIC) {
            // This is topic information about a channel we've just joined.
            int firstSpace = response.indexOf(' ');
            int secondSpace = response.indexOf(' ', firstSpace + 1);
            int colon = response.indexOf(':');
            String channel = response.substring(firstSpace + 1, secondSpace);
            String topic = response.substring(colon + 1);

            _topics.put(channel, topic);

            // For backwards compatibility only - this onTopic method is deprecated.
            this.onTopic(channel, topic);
        } else if (code == RPL_TOPICINFO) {
            StringTokenizer tokenizer = new StringTokenizer(response);
            tokenizer.nextToken();
            String channel = tokenizer.nextToken();
            String setBy = tokenizer.nextToken();
            long date = 0;
            try {
                date = Long.parseLong(tokenizer.nextToken()) * 1000;
            } catch (NumberFormatException e) {
                // Stick with the default value of zero.
            }

            String topic = _topics.get(channel);
            _topics.remove(channel);

            this.onTopic(channel, topic, setBy, date, false);
        } else if (code == RPL_NAMREPLY) {
            // This is a list of nicks in a channel that we've just joined.
            int channelEndIndex = response.indexOf(" :");
            String channel = response.substring(response.lastIndexOf(' ', channelEndIndex - 1) + 1, channelEndIndex);

            StringTokenizer tokenizer = new StringTokenizer(response.substring(response.indexOf(" :") + 2));
            while (tokenizer.hasMoreTokens()) {
                String nick = tokenizer.nextToken();
                String prefix = "";
                if (nick.startsWith("@")) {
                    // User is an operator in this channel.
                    prefix = "@";
                } else if (nick.startsWith("+")) {
                    // User is voiced in this channel.
                    prefix = "+";
                } else if (nick.startsWith(".")) {
                    // Some wibbly status I've never seen before...
                    prefix = ".";
                }
                nick = nick.substring(prefix.length());
                this.addUser(channel, new User(nick, channel));
            }
        } else if (code == RPL_ENDOFNAMES) {
            // This is the end of a NAMES list, so we know that we've got
            // the full list of users in the channel that we just joined. 
            String channel = response.substring(response.indexOf(' ') + 1, response.indexOf(" :"));
            ArrayList<User> users = this.getUsers(channel);
            this.onUserList(channel, users);
        }

        this.onServerResponse(code, response);
    }

    /**
     * This method is called when we receive a numeric response from the IRC
     * server.
     * <p>
     * Numerics in the range from 001 to 099 are used for client-server
     * connections only and should never travel between servers. Replies
     * generated in response to commands are found in the range from 200 to 399.
     * Error replies are found in the range from 400 to 599.
     * <p>
     * For example, we can use this method to discover the topic of a channel
     * when we join it. If we join the channel #test which has a topic of
     * &quot;I am King of Test&quot; then the response will be
     * &quot;<code>PircBot #test :I Am King of Test</code>&quot; with a code of
     * 332 to signify that this is a topic. (This is just an example - note that
     * overriding the <code>onTopic</code> method is an easier way of finding
     * the topic for a channel). Check the IRC RFC for the full list of other
     * command response codes.
     * <p>
     * PircBot implements the interface ReplyConstants, which contains
     * contstants that you may find useful here.
     * <p>
     * The implementation of this method in the PircBot abstract class performs
     * no actions and may be overridden as required.
     *
     * @param code The three-digit numerical code for the response.
     * @param response The full response from the IRC server.
     *
     * @see ReplyConstants
     */
    protected void onServerResponse(int code, String response) {
    }

    /**
     * This method is called when we receive a user list from the server after
     * joining a channel.
     * <p>
     * Shortly after joining a channel, the IRC server sends a list of all users
     * in that channel. The PircBot collects this information and calls this
     * method as soon as it has the full list.
     * <p>
     * To obtain the nick of each user in the channel, call the getNick() method
     * on each User object in the array.
     * <p>
     * At a later time, you may call the getUsers method to obtain an up to date
     * list of the users in the channel.
     * <p>
     * The implementation of this method in the PircBot abstract class performs
     * no actions and may be overridden as required.
     *
     * @since PircBot 1.0.0
     *
     * @param channel The name of the channel.
     * @param users An array of User objects belonging to this channel.
     *
     * @see User
     */
    protected void onUserList(String channel, ArrayList<User> users) {
    }

    /**
     * This method is called whenever a message is sent to a channel.
     * <p>
     * The implementation of this method in the PircBot abstract class performs
     * no actions and may be overridden as required.
     *
     * @param channel The channel to which the message was sent.
     * @param sender The nick of the person who sent the message.
     * @param message The actual message sent to the channel.
     */
<<<<<<< HEAD
    protected void onMessage(String channel, String sender, String login, String hostname, String message, HashMap<String, String> tags) {
=======
    protected void onMessage(String channel, User sender, String message) {
>>>>>>> 3e02a3b1
    }

    /**
     * This method is called whenever a private message is sent to the PircBot.
     * <p>
     * The implementation of this method in the PircBot abstract class performs
     * no actions and may be overridden as required.
     *
     * @param sender The nick of the person who sent the private message.
     * @param message The actual message.
     */
    protected void onPrivateMessage(User sender, String message) {
    }

    /**
     * This method is called whenever an ACTION is sent from a user. E.g. such
     * events generated by typing "/me goes shopping" in most IRC clients.
     * <p>
     * The implementation of this method in the PircBot abstract class performs
     * no actions and may be overridden as required.
     *
     * @param sender The nick of the user that sent the action.
     * @param target The target of the action, be it a channel or our nick.
     * @param action The action carried out by the user.
     */
<<<<<<< HEAD
    protected void onAction(String sender, String login, String hostname, String target, String action, HashMap<String, String> tags) {
=======
    protected void onAction(User sender, String target, String action) {
>>>>>>> 3e02a3b1
    }

    /**
     * This method is called whenever we receive a notice.
     * <p>
     * The implementation of this method in the PircBot abstract class performs
     * no actions and may be overridden as required.
     *
     * @param sender The nick of the user that sent the notice.
     * @param target The target of the notice, be it our nick or a channel name.
     * @param notice The notice message.
     */
    protected void onNotice(User sender, String target, String notice) {
    }

    /**
     * This method is called whenever someone (possibly us) joins a channel
     * which we are on.
     * <p>
     * The implementation of this method in the PircBot abstract class performs
     * no actions and may be overridden as required.
     *
     * @param channel The channel which somebody joined.
     * @param sender The nick of the user who joined the channel.
     */
    protected void onJoin(String channel, User sender) {
    }

    /**
     * This method is called whenever someone (possibly us) parts a channel
     * which we are on.
     * <p>
     * The implementation of this method in the PircBot abstract class performs
     * no actions and may be overridden as required.
     *
     * @param channel The channel which somebody parted from.
     * @param sender The nick of the user who parted from the channel.
     */
    protected void onPart(String channel, User sender) {
    }

    /**
     * This method is called whenever someone (possibly us) changes nick on any
     * of the channels that we are on.
     * <p>
     * The implementation of this method in the PircBot abstract class performs
     * no actions and may be overridden as required.
     *
     * @param oldNick The old nick.
     * @param login The login of the user.
     * @param hostname The hostname of the user.
     * @param newNick The new nick.
     * @param user The user object.
     */
    protected void onNickChange(String oldNick, String login, String hostname, String newNick, User user) {
    }

    /**
     * This method is called whenever someone (possibly us) is kicked from any
     * of the channels that we are in.
     * <p>
     * The implementation of this method in the PircBot abstract class performs
     * no actions and may be overridden as required.
     *
     * @param channel The channel from which the recipient was kicked.
     * @param kicker The user who performed the kick.
     * @param recipient The unfortunate recipient of the kick.
     * @param reason The reason given by the user who performed the kick.
     */
    protected void onKick(String channel, User kicker, String reciepient, String reason) {
    }

    /**
     * This method is called whenever someone (possibly us) quits from the
     * server. We will only observe this if the user was in one of the channels
     * to which we are connected.
     * <p>
     * The implementation of this method in the PircBot abstract class performs
     * no actions and may be overridden as required.
     *
     * @param user The user that quit from the server.
     * @param reason The reason given for quitting the server.
     */
    protected void onQuit(User user, String reason) {
    }

    /**
     * This method is called whenever a user sets the topic, or when PircBot
     * joins a new channel and discovers its topic.
     * <p>
     * The implementation of this method in the PircBot abstract class performs
     * no actions and may be overridden as required.
     *
     * @param channel The channel that the topic belongs to.
     * @param topic The topic for the channel.
     *
     * @deprecated As of 1.2.0, replaced by
     * {@link #onTopic(String,String,String,long,boolean)}
     */
    protected void onTopic(String channel, String topic) {
    }

    /**
     * This method is called whenever a user sets the topic, or when PircBot
     * joins a new channel and discovers its topic.
     * <p>
     * The implementation of this method in the PircBot abstract class performs
     * no actions and may be overridden as required.
     *
     * @param channel The channel that the topic belongs to.
     * @param topic The topic for the channel.
     * @param setBy The nick of the user that set the topic.
     * @param date When the topic was set (milliseconds since the epoch).
     * @param changed True if the topic has just been changed, false if the
     * topic was already there.
     *
     */
    protected void onTopic(String channel, String topic, String setBy, long date, boolean changed) {
    }

    /**
     * After calling the listChannels() method in PircBot, the server will start
     * to send us information about each channel on the server. You may override
     * this method in order to receive the information about each channel as
     * soon as it is received.
     * <p>
     * Note that certain channels, such as those marked as hidden, may not
     * appear in channel listings.
     * <p>
     * The implementation of this method in the PircBot abstract class performs
     * no actions and may be overridden as required.
     *
     * @param channel The name of the channel.
     * @param userCount The number of users visible in this channel.
     * @param topic The topic for this channel.
     *
     * @see #listChannels() listChannels
     */
    protected void onChannelInfo(String channel, int userCount, String topic) {
    }

    /**
     * Called when a whisper is received to the bot. This is mainly used with
     * Twitch TV.
     *
     * @param sender The user sending the Whisper
     * @param target Who the Whisper is for
     * @param message Whisper Message
     */
<<<<<<< HEAD
    protected void onWhisper(String hostname, String sender, String target, String message, HashMap<String, String> tags) {
=======
    protected void onWhisper(User sender, String target, String message) {
>>>>>>> 3e02a3b1

    }

    /**
     * Called when the mode of a channel is set. We process this in order to
     * call the appropriate onOp, onDeop, etc method before finally calling the
     * override-able onMode method.
     * <p>
     * Note that this method is private and is not intended to appear in the
     * javadoc generated documentation.
     *
     * @param target The channel or nick that the mode operation applies to.
     * @param sourceNick The nick of the user that set the mode.
     * @param sourceLogin The login of the user that set the mode.
     * @param sourceHostname The hostname of the user that set the mode.
     * @param mode The mode that has been set.
     */
    private void processMode(String target, String sourceNick, String sourceLogin, String sourceHostname, String mode) {

        if (_channelPrefixes.indexOf(target.charAt(0)) >= 0) {
            // The mode of a channel is being changed.
            String channel = target;
            StringTokenizer tok = new StringTokenizer(mode);
            String[] params = new String[tok.countTokens()];

            int t = 0;
            while (tok.hasMoreTokens()) {
                params[t] = tok.nextToken();
                t++;
            }

            char pn = ' ';
            int p = 1;

            // All of this is very large and ugly, but it's the only way of providing
            // what the users want :-/
            for (int i = 0; i < params[0].length(); i++) {
                char atPos = params[0].charAt(i);

                if (atPos == '+' || atPos == '-') {
                    pn = atPos;
                } else if (atPos == 'o') {
                    if (pn == '+') {
                        this.updateUser(channel, OP_ADD, params[p]);
                        onOp(channel, sourceNick, sourceLogin, sourceHostname, params[p]);
                    } else {
                        this.updateUser(channel, OP_REMOVE, params[p]);
                        onDeop(channel, sourceNick, sourceLogin, sourceHostname, params[p]);
                    }
                    p++;
                } else if (atPos == 'v') {
                    if (pn == '+') {
                        this.updateUser(channel, VOICE_ADD, params[p]);
                        onVoice(channel, sourceNick, sourceLogin, sourceHostname, params[p]);
                    } else {
                        this.updateUser(channel, VOICE_REMOVE, params[p]);
                        onDeVoice(channel, sourceNick, sourceLogin, sourceHostname, params[p]);
                    }
                    p++;
                } else if (atPos == 'k') {
                    if (pn == '+') {
                        onSetChannelKey(channel, sourceNick, sourceLogin, sourceHostname, params[p]);
                    } else {
                        onRemoveChannelKey(channel, sourceNick, sourceLogin, sourceHostname, params[p]);
                    }
                    p++;
                } else if (atPos == 'l') {
                    if (pn == '+') {
                        onSetChannelLimit(channel, sourceNick, sourceLogin, sourceHostname, Integer.parseInt(params[p]));
                        p++;
                    } else {
                        onRemoveChannelLimit(channel, sourceNick, sourceLogin, sourceHostname);
                    }
                } else if (atPos == 'b') {
                    if (pn == '+') {
                        onSetChannelBan(channel, sourceNick, sourceLogin, sourceHostname, params[p]);
                    } else {
                        onRemoveChannelBan(channel, sourceNick, sourceLogin, sourceHostname, params[p]);
                    }
                    p++;
                } else if (atPos == 't') {
                    if (pn == '+') {
                        onSetTopicProtection(channel, sourceNick, sourceLogin, sourceHostname);
                    } else {
                        onRemoveTopicProtection(channel, sourceNick, sourceLogin, sourceHostname);
                    }
                } else if (atPos == 'n') {
                    if (pn == '+') {
                        onSetNoExternalMessages(channel, sourceNick, sourceLogin, sourceHostname);
                    } else {
                        onRemoveNoExternalMessages(channel, sourceNick, sourceLogin, sourceHostname);
                    }
                } else if (atPos == 'i') {
                    if (pn == '+') {
                        onSetInviteOnly(channel, sourceNick, sourceLogin, sourceHostname);
                    } else {
                        onRemoveInviteOnly(channel, sourceNick, sourceLogin, sourceHostname);
                    }
                } else if (atPos == 'm') {
                    if (pn == '+') {
                        onSetModerated(channel, sourceNick, sourceLogin, sourceHostname);
                    } else {
                        onRemoveModerated(channel, sourceNick, sourceLogin, sourceHostname);
                    }
                } else if (atPos == 'p') {
                    if (pn == '+') {
                        onSetPrivate(channel, sourceNick, sourceLogin, sourceHostname);
                    } else {
                        onRemovePrivate(channel, sourceNick, sourceLogin, sourceHostname);
                    }
                } else if (atPos == 's') {
                    if (pn == '+') {
                        onSetSecret(channel, sourceNick, sourceLogin, sourceHostname);
                    } else {
                        onRemoveSecret(channel, sourceNick, sourceLogin, sourceHostname);
                    }
                }
            }

            this.onMode(channel, sourceNick, sourceLogin, sourceHostname, mode);
        } else {
            // The mode of a user is being changed.
            String nick = target;
            this.onUserMode(nick, sourceNick, sourceLogin, sourceHostname, mode);
        }
    }

    /**
     * Called when the mode of a channel is set.
     * <p>
     * You may find it more convenient to decode the meaning of the mode string
     * by overriding the onOp, onDeOp, onVoice, onDeVoice, onChannelKey,
     * onDeChannelKey, onChannelLimit, onDeChannelLimit, onChannelBan or
     * onDeChannelBan methods as appropriate.
     * <p>
     * The implementation of this method in the PircBot abstract class performs
     * no actions and may be overridden as required.
     *
     * @param channel The channel that the mode operation applies to.
     * @param sourceNick The nick of the user that set the mode.
     * @param sourceLogin The login of the user that set the mode.
     * @param sourceHostname The hostname of the user that set the mode.
     * @param mode The mode that has been set.
     *
     */
    protected void onMode(String channel, String sourceNick, String sourceLogin, String sourceHostname, String mode) {
    }

    /**
     * Called when the mode of a user is set.
     * <p>
     * The implementation of this method in the PircBot abstract class performs
     * no actions and may be overridden as required.
     *
     * @since PircBot 1.2.0
     *
     * @param targetNick The nick that the mode operation applies to.
     * @param sourceNick The nick of the user that set the mode.
     * @param sourceLogin The login of the user that set the mode.
     * @param sourceHostname The hostname of the user that set the mode.
     * @param mode The mode that has been set.
     *
     */
    protected void onUserMode(String targetNick, String sourceNick, String sourceLogin, String sourceHostname, String mode) {
    }

    /**
     * Called when a user (possibly us) gets granted operator status for a
     * channel.
     * <p>
     * This is a type of mode change and is also passed to the onMode method in
     * the PircBot class.
     * <p>
     * The implementation of this method in the PircBot abstract class performs
     * no actions and may be overridden as required.
     *
     * @since PircBot 0.9.5
     *
     * @param channel The channel in which the mode change took place.
     * @param sourceNick The nick of the user that performed the mode change.
     * @param sourceLogin The login of the user that performed the mode change.
     * @param sourceHostname The hostname of the user that performed the mode
     * change.
     * @param recipient The nick of the user that got 'opped'.
     */
    protected void onOp(String channel, String sourceNick, String sourceLogin, String sourceHostname, String recipient) {
    }

    /**
     * Called when a user (possibly us) gets operator status taken away.
     * <p>
     * This is a type of mode change and is also passed to the onMode method in
     * the PircBot class.
     * <p>
     * The implementation of this method in the PircBot abstract class performs
     * no actions and may be overridden as required.
     *
     * @since PircBot 0.9.5
     *
     * @param channel The channel in which the mode change took place.
     * @param sourceNick The nick of the user that performed the mode change.
     * @param sourceLogin The login of the user that performed the mode change.
     * @param sourceHostname The hostname of the user that performed the mode
     * change.
     * @param recipient The nick of the user that got 'deopped'.
     */
    protected void onDeop(String channel, String sourceNick, String sourceLogin, String sourceHostname, String recipient) {
    }

    /**
     * Called when a user (possibly us) gets voice status granted in a channel.
     * <p>
     * This is a type of mode change and is also passed to the onMode method in
     * the PircBot class.
     * <p>
     * The implementation of this method in the PircBot abstract class performs
     * no actions and may be overridden as required.
     *
     * @since PircBot 0.9.5
     *
     * @param channel The channel in which the mode change took place.
     * @param sourceNick The nick of the user that performed the mode change.
     * @param sourceLogin The login of the user that performed the mode change.
     * @param sourceHostname The hostname of the user that performed the mode
     * change.
     * @param recipient The nick of the user that got 'voiced'.
     */
    protected void onVoice(String channel, String sourceNick, String sourceLogin, String sourceHostname, String recipient) {
    }

    /**
     * Called when a user (possibly us) gets voice status removed.
     * <p>
     * This is a type of mode change and is also passed to the onMode method in
     * the PircBot class.
     * <p>
     * The implementation of this method in the PircBot abstract class performs
     * no actions and may be overridden as required.
     *
     * @since PircBot 0.9.5
     *
     * @param channel The channel in which the mode change took place.
     * @param sourceNick The nick of the user that performed the mode change.
     * @param sourceLogin The login of the user that performed the mode change.
     * @param sourceHostname The hostname of the user that performed the mode
     * change.
     * @param recipient The nick of the user that got 'devoiced'.
     */
    protected void onDeVoice(String channel, String sourceNick, String sourceLogin, String sourceHostname, String recipient) {
    }

    /**
     * Called when a channel key is set. When the channel key has been set,
     * other users may only join that channel if they know the key. Channel keys
     * are sometimes referred to as passwords.
     * <p>
     * This is a type of mode change and is also passed to the onMode method in
     * the PircBot class.
     * <p>
     * The implementation of this method in the PircBot abstract class performs
     * no actions and may be overridden as required.
     *
     * @since PircBot 0.9.5
     *
     * @param channel The channel in which the mode change took place.
     * @param sourceNick The nick of the user that performed the mode change.
     * @param sourceLogin The login of the user that performed the mode change.
     * @param sourceHostname The hostname of the user that performed the mode
     * change.
     * @param key The new key for the channel.
     */
    protected void onSetChannelKey(String channel, String sourceNick, String sourceLogin, String sourceHostname, String key) {
    }

    /**
     * Called when a channel key is removed.
     * <p>
     * This is a type of mode change and is also passed to the onMode method in
     * the PircBot class.
     * <p>
     * The implementation of this method in the PircBot abstract class performs
     * no actions and may be overridden as required.
     *
     * @since PircBot 0.9.5
     *
     * @param channel The channel in which the mode change took place.
     * @param sourceNick The nick of the user that performed the mode change.
     * @param sourceLogin The login of the user that performed the mode change.
     * @param sourceHostname The hostname of the user that performed the mode
     * change.
     * @param key The key that was in use before the channel key was removed.
     */
    protected void onRemoveChannelKey(String channel, String sourceNick, String sourceLogin, String sourceHostname, String key) {
    }

    /**
     * Called when a user limit is set for a channel. The number of users in the
     * channel cannot exceed this limit.
     * <p>
     * This is a type of mode change and is also passed to the onMode method in
     * the PircBot class.
     * <p>
     * The implementation of this method in the PircBot abstract class performs
     * no actions and may be overridden as required.
     *
     * @since PircBot 0.9.5
     *
     * @param channel The channel in which the mode change took place.
     * @param sourceNick The nick of the user that performed the mode change.
     * @param sourceLogin The login of the user that performed the mode change.
     * @param sourceHostname The hostname of the user that performed the mode
     * change.
     * @param limit The maximum number of users that may be in this channel at
     * the same time.
     */
    protected void onSetChannelLimit(String channel, String sourceNick, String sourceLogin, String sourceHostname, int limit) {
    }

    /**
     * Called when the user limit is removed for a channel.
     * <p>
     * This is a type of mode change and is also passed to the onMode method in
     * the PircBot class.
     * <p>
     * The implementation of this method in the PircBot abstract class performs
     * no actions and may be overridden as required.
     *
     * @since PircBot 0.9.5
     *
     * @param channel The channel in which the mode change took place.
     * @param sourceNick The nick of the user that performed the mode change.
     * @param sourceLogin The login of the user that performed the mode change.
     * @param sourceHostname The hostname of the user that performed the mode
     * change.
     */
    protected void onRemoveChannelLimit(String channel, String sourceNick, String sourceLogin, String sourceHostname) {
    }

    /**
     * Called when a user (possibly us) gets banned from a channel. Being banned
     * from a channel prevents any user with a matching hostmask from joining
     * the channel. For this reason, most bans are usually directly followed by
     * the user being kicked :-)
     * <p>
     * This is a type of mode change and is also passed to the onMode method in
     * the PircBot class.
     * <p>
     * The implementation of this method in the PircBot abstract class performs
     * no actions and may be overridden as required.
     *
     * @since PircBot 0.9.5
     *
     * @param channel The channel in which the mode change took place.
     * @param sourceNick The nick of the user that performed the mode change.
     * @param sourceLogin The login of the user that performed the mode change.
     * @param sourceHostname The hostname of the user that performed the mode
     * change.
     * @param hostmask The hostmask of the user that has been banned.
     */
    protected void onSetChannelBan(String channel, String sourceNick, String sourceLogin, String sourceHostname, String hostmask) {
    }

    /**
     * Called when a hostmask ban is removed from a channel.
     * <p>
     * This is a type of mode change and is also passed to the onMode method in
     * the PircBot class.
     * <p>
     * The implementation of this method in the PircBot abstract class performs
     * no actions and may be overridden as required.
     *
     * @since PircBot 0.9.5
     *
     * @param channel The channel in which the mode change took place.
     * @param sourceNick The nick of the user that performed the mode change.
     * @param sourceLogin The login of the user that performed the mode change.
     * @param sourceHostname The hostname of the user that performed the mode
     * change.
     * @param hostmask
     */
    protected void onRemoveChannelBan(String channel, String sourceNick, String sourceLogin, String sourceHostname, String hostmask) {
    }

    /**
     * Called when topic protection is enabled for a channel. Topic protection
     * means that only operators in a channel may change the topic.
     * <p>
     * This is a type of mode change and is also passed to the onMode method in
     * the PircBot class.
     * <p>
     * The implementation of this method in the PircBot abstract class performs
     * no actions and may be overridden as required.
     *
     * @since PircBot 0.9.5
     *
     * @param channel The channel in which the mode change took place.
     * @param sourceNick The nick of the user that performed the mode change.
     * @param sourceLogin The login of the user that performed the mode change.
     * @param sourceHostname The hostname of the user that performed the mode
     * change.
     */
    protected void onSetTopicProtection(String channel, String sourceNick, String sourceLogin, String sourceHostname) {
    }

    /**
     * Called when topic protection is removed for a channel.
     * <p>
     * This is a type of mode change and is also passed to the onMode method in
     * the PircBot class.
     * <p>
     * The implementation of this method in the PircBot abstract class performs
     * no actions and may be overridden as required.
     *
     * @since PircBot 0.9.5
     *
     * @param channel The channel in which the mode change took place.
     * @param sourceNick The nick of the user that performed the mode change.
     * @param sourceLogin The login of the user that performed the mode change.
     * @param sourceHostname The hostname of the user that performed the mode
     * change.
     */
    protected void onRemoveTopicProtection(String channel, String sourceNick, String sourceLogin, String sourceHostname) {
    }

    /**
     * Called when a channel is set to only allow messages from users that are
     * in the channel.
     * <p>
     * This is a type of mode change and is also passed to the onMode method in
     * the PircBot class.
     * <p>
     * The implementation of this method in the PircBot abstract class performs
     * no actions and may be overridden as required.
     *
     * @since PircBot 0.9.5
     *
     * @param channel The channel in which the mode change took place.
     * @param sourceNick The nick of the user that performed the mode change.
     * @param sourceLogin The login of the user that performed the mode change.
     * @param sourceHostname The hostname of the user that performed the mode
     * change.
     */
    protected void onSetNoExternalMessages(String channel, String sourceNick, String sourceLogin, String sourceHostname) {
    }

    /**
     * Called when a channel is set to allow messages from any user, even if
     * they are not actually in the channel.
     * <p>
     * This is a type of mode change and is also passed to the onMode method in
     * the PircBot class.
     * <p>
     * The implementation of this method in the PircBot abstract class performs
     * no actions and may be overridden as required.
     *
     * @since PircBot 0.9.5
     *
     * @param channel The channel in which the mode change took place.
     * @param sourceNick The nick of the user that performed the mode change.
     * @param sourceLogin The login of the user that performed the mode change.
     * @param sourceHostname The hostname of the user that performed the mode
     * change.
     */
    protected void onRemoveNoExternalMessages(String channel, String sourceNick, String sourceLogin, String sourceHostname) {
    }

    /**
     * Called when a channel is set to 'invite only' mode. A user may only join
     * the channel if they are invited by someone who is already in the channel.
     * <p>
     * This is a type of mode change and is also passed to the onMode method in
     * the PircBot class.
     * <p>
     * The implementation of this method in the PircBot abstract class performs
     * no actions and may be overridden as required.
     *
     * @since PircBot 0.9.5
     *
     * @param channel The channel in which the mode change took place.
     * @param sourceNick The nick of the user that performed the mode change.
     * @param sourceLogin The login of the user that performed the mode change.
     * @param sourceHostname The hostname of the user that performed the mode
     * change.
     */
    protected void onSetInviteOnly(String channel, String sourceNick, String sourceLogin, String sourceHostname) {
    }

    /**
     * Called when a channel has 'invite only' removed.
     * <p>
     * This is a type of mode change and is also passed to the onMode method in
     * the PircBot class.
     * <p>
     * The implementation of this method in the PircBot abstract class performs
     * no actions and may be overridden as required.
     *
     * @since PircBot 0.9.5
     *
     * @param channel The channel in which the mode change took place.
     * @param sourceNick The nick of the user that performed the mode change.
     * @param sourceLogin The login of the user that performed the mode change.
     * @param sourceHostname The hostname of the user that performed the mode
     * change.
     */
    protected void onRemoveInviteOnly(String channel, String sourceNick, String sourceLogin, String sourceHostname) {
    }

    /**
     * Called when a channel is set to 'moderated' mode. If a channel is
     * moderated, then only users who have been 'voiced' or 'opped' may speak or
     * change their nicks.
     * <p>
     * This is a type of mode change and is also passed to the onMode method in
     * the PircBot class.
     * <p>
     * The implementation of this method in the PircBot abstract class performs
     * no actions and may be overridden as required.
     *
     * @since PircBot 0.9.5
     *
     * @param channel The channel in which the mode change took place.
     * @param sourceNick The nick of the user that performed the mode change.
     * @param sourceLogin The login of the user that performed the mode change.
     * @param sourceHostname The hostname of the user that performed the mode
     * change.
     */
    protected void onSetModerated(String channel, String sourceNick, String sourceLogin, String sourceHostname) {
    }

    /**
     * Called when a channel has moderated mode removed.
     * <p>
     * This is a type of mode change and is also passed to the onMode method in
     * the PircBot class.
     * <p>
     * The implementation of this method in the PircBot abstract class performs
     * no actions and may be overridden as required.
     *
     * @since PircBot 0.9.5
     *
     * @param channel The channel in which the mode change took place.
     * @param sourceNick The nick of the user that performed the mode change.
     * @param sourceLogin The login of the user that performed the mode change.
     * @param sourceHostname The hostname of the user that performed the mode
     * change.
     */
    protected void onRemoveModerated(String channel, String sourceNick, String sourceLogin, String sourceHostname) {
    }

    /**
     * Called when a channel is marked as being in private mode.
     * <p>
     * This is a type of mode change and is also passed to the onMode method in
     * the PircBot class.
     * <p>
     * The implementation of this method in the PircBot abstract class performs
     * no actions and may be overridden as required.
     *
     * @since PircBot 0.9.5
     *
     * @param channel The channel in which the mode change took place.
     * @param sourceNick The nick of the user that performed the mode change.
     * @param sourceLogin The login of the user that performed the mode change.
     * @param sourceHostname The hostname of the user that performed the mode
     * change.
     */
    protected void onSetPrivate(String channel, String sourceNick, String sourceLogin, String sourceHostname) {
    }

    /**
     * Called when a channel is marked as not being in private mode.
     * <p>
     * This is a type of mode change and is also passed to the onMode method in
     * the PircBot class.
     * <p>
     * The implementation of this method in the PircBot abstract class performs
     * no actions and may be overridden as required.
     *
     * @since PircBot 0.9.5
     *
     * @param channel The channel in which the mode change took place.
     * @param sourceNick The nick of the user that performed the mode change.
     * @param sourceLogin The login of the user that performed the mode change.
     * @param sourceHostname The hostname of the user that performed the mode
     * change.
     */
    protected void onRemovePrivate(String channel, String sourceNick, String sourceLogin, String sourceHostname) {
    }

    /**
     * Called when a channel is set to be in 'secret' mode. Such channels
     * typically do not appear on a server's channel listing.
     * <p>
     * This is a type of mode change and is also passed to the onMode method in
     * the PircBot class.
     * <p>
     * The implementation of this method in the PircBot abstract class performs
     * no actions and may be overridden as required.
     *
     * @since PircBot 0.9.5
     *
     * @param channel The channel in which the mode change took place.
     * @param sourceNick The nick of the user that performed the mode change.
     * @param sourceLogin The login of the user that performed the mode change.
     * @param sourceHostname The hostname of the user that performed the mode
     * change.
     */
    protected void onSetSecret(String channel, String sourceNick, String sourceLogin, String sourceHostname) {
    }

    /**
     * Called when a channel has 'secret' mode removed.
     * <p>
     * This is a type of mode change and is also passed to the onMode method in
     * the PircBot class.
     * <p>
     * The implementation of this method in the PircBot abstract class performs
     * no actions and may be overridden as required.
     *
     * @since PircBot 0.9.5
     *
     * @param channel The channel in which the mode change took place.
     * @param sourceNick The nick of the user that performed the mode change.
     * @param sourceLogin The login of the user that performed the mode change.
     * @param sourceHostname The hostname of the user that performed the mode
     * change.
     */
    protected void onRemoveSecret(String channel, String sourceNick, String sourceLogin, String sourceHostname) {
    }

    /**
     * Called when we are invited to a channel by a user.
     * <p>
     * The implementation of this method in the PircBot abstract class performs
     * no actions and may be overridden as required.
     *
     * @since PircBot 0.9.5
     *
     * @param targetNick The nick of the user being invited - should be us!
     * @param sourceNick The nick of the user that sent the invitation.
     * @param sourceLogin The login of the user that sent the invitation.
     * @param sourceHostname The hostname of the user that sent the invitation.
     * @param channel The channel that we're being invited to.
     */
    protected void onInvite(String targetNick, String sourceNick, String sourceLogin, String sourceHostname, String channel) {
    }

    /**
     * This method is called whenever a DCC SEND request is sent to the PircBot.
     * This means that a client has requested to send a file to us. This
     * abstract implementation performs no action, which means that all DCC SEND
     * requests will be ignored by default. If you wish to receive the file,
     * then you may override this method and call the receive method on the
     * DccFileTransfer object, which connects to the sender and downloads the
     * file.
     * <p>
     * Example:
     * <pre> public void onIncomingFileTransfer(DccFileTransfer transfer) {
     *     // Use the suggested file name.
     *     File file = transfer.getFile();
     *     // Receive the transfer and save it to the file, allowing resuming.
     *     transfer.receive(file, true);
     * }</pre>
     * <p>
     * <b>Warning:</b> Receiving an incoming file transfer will cause a file to
     * be written to disk. Please ensure that you make adequate security checks
     * so that this file does not overwrite anything important!
     * <p>
     * Each time a file is received, it happens within a new Thread in order to
     * allow multiple files to be downloaded by the PircBot at the same time.
     * <p>
     * If you allow resuming and the file already partly exists, it will be
     * appended to instead of overwritten. If resuming is not enabled, the file
     * will be overwritten if it already exists.
     * <p>
     * You can throttle the speed of the transfer by calling the setPacketDelay
     * method on the DccFileTransfer object, either before you receive the file
     * or at any moment during the transfer.
     * <p>
     * The implementation of this method in the PircBot abstract class performs
     * no actions and may be overridden as required.
     *
     * @since PircBot 1.2.0
     *
     * @param transfer The DcccFileTransfer that you may accept.
     *
     * @see DccFileTransfer
     *
     */
    protected void onIncomingFileTransfer(DccFileTransfer transfer) {
    }

    /**
     * This method gets called when a DccFileTransfer has finished. If there was
     * a problem, the Exception will say what went wrong. If the file was sent
     * successfully, the Exception will be null.
     * <p>
     * Both incoming and outgoing file transfers are passed to this method. You
     * can determine the type by calling the isIncoming or isOutgoing methods on
     * the DccFileTransfer object.
     *
     * @since PircBot 1.2.0
     *
     * @param transfer The DccFileTransfer that has finished.
     * @param e null if the file was transfered successfully, otherwise this
     * will report what went wrong.
     *
     * @see DccFileTransfer
     *
     */
    protected void onFileTransferFinished(DccFileTransfer transfer, Exception e) {
    }

    /**
     * This method will be called whenever a DCC Chat request is received. This
     * means that a client has requested to chat to us directly rather than via
     * the IRC server. This is useful for sending many lines of text to and from
     * the bot without having to worry about flooding the server or any
     * operators of the server being able to "spy" on what is being said. This
     * abstract implementation performs no action, which means that all DCC CHAT
     * requests will be ignored by default.
     * <p>
     * If you wish to accept the connection, then you may override this method
     * and call the accept() method on the DccChat object, which connects to the
     * sender of the chat request and allows lines to be sent to and from the
     * bot.
     * <p>
     * Your bot must be able to connect directly to the user that sent the
     * request.
     * <p>
     * Example:
     * <pre> public void onIncomingChatRequest(DccChat chat) {
     *     try {
     *         // Accept all chat, whoever it's from.
     *         chat.accept();
     *         chat.sendLine("Hello");
     *         String response = chat.readLine();
     *         chat.close();
     *     }
     *     catch (IOException e) {}
     * }</pre>
     *
     * Each time this method is called, it is called from within a new Thread so
     * that multiple DCC CHAT sessions can run concurrently.
     * <p>
     * The implementation of this method in the PircBot abstract class performs
     * no actions and may be overridden as required.
     *
     * @since PircBot 1.2.0
     *
     * @param chat A DccChat object that represents the incoming chat request.
     *
     * @see DccChat
     *
     */
    protected void onIncomingChatRequest(DccChat chat) {
    }

    /**
     * This method is called whenever we receive a VERSION request. This
     * abstract implementation responds with the PircBot's _version string, so
     * if you override this method, be sure to either mimic its functionality or
     * to call super.onVersion(...);
     *
     * @param sender The nick of the user that sent the VERSION request..
     * @param target The target of the VERSION request, be it our nick or a
     * channel name.
     */
    protected void onVersion(User sender, String target) {
        this.sendRawLine("NOTICE " + sender.getNick() + " :\u0001VERSION " + _version + "\u0001");
    }

    /**
     * This method is called whenever we receive a PING request from another
     * user.
     * <p>
     * This abstract implementation responds correctly, so if you override this
     * method, be sure to either mimic its functionality or to call
     * super.onPing(...);
     *
     * @param sender The nick of the user that sent the PING request.     
     * @param target The target of the PING request, be it our nick or a channel
     * name.
     * @param pingValue The value that was supplied as an argument to the PING
     * command.
     */
    protected void onPing(User sender, String target, String pingValue) {
        this.sendRawLine("NOTICE " + sender.getNick() + " :\u0001PING " + pingValue + "\u0001");
    }

    /**
     * The actions to perform when a PING request comes from the server.
     * <p>
     * This sends back a correct response, so if you override this method, be
     * sure to either mimic its functionality or to call
     * super.onServerPing(response);
     *
     * @param response The response that should be given back in your PONG.
     */
    protected void onServerPing(String response) {
        this.sendRawLine("PONG " + response);
    }

    /**
     * This method is called whenever we receive a TIME request.
     * <p>
     * This abstract implementation responds correctly, so if you override this
     * method, be sure to either mimic its functionality or to call
     * super.onTime(...);
     *
     * @param user The nick of the user that sent the TIME request.     
     * @param target The target of the TIME request, be it our nick or a channel
     * name.
     */
    protected void onTime(User sender, String target) {
        this.sendRawLine("NOTICE " + sender.getNick() + " :\u0001TIME " + new Date().toString() + "\u0001");
    }

    /**
     * This method is called whenever we receive a FINGER request.
     * <p>
     * This abstract implementation responds correctly, so if you override this
     * method, be sure to either mimic its functionality or to call
     * super.onFinger(...);
     *
     * @param sender The nick of the user that sent the FINGER request.
     * @param target The target of the FINGER request, be it our nick or a
     * channel name.
     */
    protected void onFinger(User sender, String target) {
        this.sendRawLine("NOTICE " + sender.getNick() + " :\u0001FINGER " + _finger + "\u0001");
    }

    /**
     * This method is called whenever we receive a line from the server that the
     * PircBot has not been programmed to recognise.
     * <p>
     * The implementation of this method in the PircBot abstract class performs
     * no actions and may be overridden as required.
     *
     * @param line The raw line that was received from the server.
     */
    protected void onUnknown(String line, HashMap<String, String> tags) {
        // And then there were none :)
    }

    /**
     * Sets the verbose mode. If verbose mode is set to true, then log entries
     * will be printed to the standard output. The default value is false and
     * will result in no output. For general development, we strongly recommend
     * setting the verbose mode to true.
     *
     * @param verbose true if verbose mode is to be used. Default is false.
     */
    public final void setVerbose(boolean verbose) {
        _verbose = verbose;
    }

    /**
     * Sets the name of the bot, which will be used as its nick when it tries to
     * join an IRC server. This should be set before joining any servers,
     * otherwise the default nick will be used. You would typically call this
     * method from the constructor of the class that extends PircBot.
     * <p>
     * The changeNick method should be used if you wish to change your nick when
     * you are connected to a server.
     *
     * @param name The new name of the Bot.
     */
    protected final void setName(String name) {
        _name = name;
    }

    /**
     * Sets the internal nick of the bot. This is only to be called by the
     * PircBot class in response to notification of nick changes that apply to
     * us.
     *
     * @param nick The new nick.
     */
    private void setNick(String nick) {
        _nick = nick;
    }

    /**
     * Sets the internal login of the Bot. This should be set before joining any
     * servers.
     *
     * @param login The new login of the Bot.
     */
    protected final void setLogin(String login) {
        _login = login;
    }

    /**
     * Sets the internal version of the Bot. This should be set before joining
     * any servers.
     *
     * @param version The new version of the Bot.
     */
    protected final void setVersion(String version) {
        _version = version;
    }

    /**
     * Sets the interal finger message. This should be set before joining any
     * servers.
     *
     * @param finger The new finger message for the Bot.
     */
    protected final void setFinger(String finger) {
        _finger = finger;
    }

    /**
     * Gets the name of the PircBot. This is the name that will be used as as a
     * nick when we try to join servers.
     *
     * @return The name of the PircBot.
     */
    public final String getName() {
        return _name;
    }

    /**
     * Returns the current nick of the bot. Note that if you have just changed
     * your nick, this method will still return the old nick until confirmation
     * of the nick change is received from the server.
     * <p>
     * The nick returned by this method is maintained only by the PircBot class
     * and is guaranteed to be correct in the context of the IRC server.
     *
     * @since PircBot 1.0.0
     *
     * @return The current nick of the bot.
     */
    public String getNick() {
        return _nick;
    }

    /**
     * Gets the internal login of the PircBot.
     *
     * @return The login of the PircBot.
     */
    public final String getLogin() {
        return _login;
    }

    /**
     * Gets the internal version of the PircBot.
     *
     * @return The version of the PircBot.
     */
    public final String getVersion() {
        return _version;
    }

    /**
     * Gets the internal finger message of the PircBot.
     *
     * @return The finger message of the PircBot.
     */
    public final String getFinger() {
        return _finger;
    }

    /**
     * Returns whether or not the PircBot is currently connected to a server.
     * The result of this method should only act as a rough guide, as the result
     * may not be valid by the time you act upon it.
     *
     * @return True if and only if the PircBot is currently connected to a
     * server.
     */
    public final synchronized boolean isConnected() {
        return _inputThread != null && _inputThread.isConnected();
    }

    /**
     * Sets the number of milliseconds to delay between consecutive messages
     * when there are multiple messages waiting in the outgoing message queue.
     * This has a default value of 1000ms. It is a good idea to stick to this
     * default value, as it will prevent your bot from spamming servers and
     * facing the subsequent wrath! However, if you do need to change this delay
     * value (<b>not recommended</b>), then this is the method to use.
     *
     * @param delay The number of milliseconds between each outgoing message.
     *
     */
    public final void setMessageDelay(long delay) {
        if (delay < 0) {
            throw new IllegalArgumentException("Cannot have a negative time.");
        }
        _messageDelay = delay;
    }

    /**
     * Sets the OutQueue PRIVMSG max length. Default value is unlimited. If set
     * to an amount (e.g. 10), and more than 10 messages are added to the Queue
     * before they are sent, they will not be added. This feature is to prevent
     * spam.
     *
     * @param length Length of the message queue
     */
    public final void setMaxMessageQueueLength(int length) {
        _outQueue.setMessageSize(length);
    }

    /**
     * Returns the number of milliseconds that will be used to separate
     * consecutive messages to the server from the outgoing message queue.
     *
     * @return Number of milliseconds.
     */
    public final long getMessageDelay() {
        return _messageDelay;
    }

    /**
     * Gets the maximum length of any line that is sent via the IRC protocol.
     *
     * @return The maximum line length (512 default)
     */
    public final int getMaxLineLength() {
        return InputThread.MAX_LINE_LENGTH;
    }

    /**
     * Set the maximum length of any line that is sent via the IRC protocol. The
     * IRC RFC specifies that line lengths, including the trailing \r\n must not
     * exceed 512 bytes. All lines greater than this length will be truncated
     * before being sent to the IRC server.
     *
     * @param length New max line length
     */
    public final void setMaxLineLength(int length) {
        InputThread.MAX_LINE_LENGTH = length;
    }

    /**
     * Gets the number of lines currently waiting in the outgoing message Queue.
     * If this returns 0, then the Queue is empty and any new message is likely
     * to be sent to the IRC server immediately.
     *
     * @since PircBot 0.9.9
     *
     * @return The number of lines in the outgoing message Queue.
     */
    public final int getOutgoingQueueSize() {
        return _outQueue.size();
    }

    /**
     * Returns the name of the last IRC server the PircBot tried to connect to.
     * This does not imply that the connection attempt to the server was
     * successful (we suggest you look at the onConnect method). A value of null
     * is returned if the PircBot has never tried to connect to a server.
     *
     * @return The name of the last machine we tried to connect to. Returns null
     * if no connection attempts have ever been made.
     */
    public final String getServer() {
        return _server;
    }

    /**
     * Returns the port number of the last IRC server that the PircBot tried to
     * connect to. This does not imply that the connection attempt to the server
     * was successful (we suggest you look at the onConnect method). A value of
     * -1 is returned if the PircBot has never tried to connect to a server.
     *
     * @since PircBot 0.9.9
     *
     * @return The port number of the last IRC server we connected to. Returns
     * -1 if no connection attempts have ever been made.
     */
    public final int getPort() {
        return _port;
    }

    /**
     * Returns the last password that we used when connecting to an IRC server.
     * This does not imply that the connection attempt to the server was
     * successful (we suggest you look at the onConnect method). A value of null
     * is returned if the PircBot has never tried to connect to a server using a
     * password.
     *
     * @since PircBot 0.9.9
     *
     * @return The last password that we used when connecting to an IRC server.
     * Returns null if we have not previously connected using a password.
     */
    public final String getPassword() {
        return _password;
    }

    /**
     * A convenient method that accepts an IP address represented as a long and
     * returns an integer array of size 4 representing the same IP address.
     *
     * @since PircBot 0.9.4
     *
     * @param address the long value representing the IP address.
     *
     * @return An int[] of size 4.
     */
    public int[] longToIp(long address) {
        int[] ip = new int[4];
        for (int i = 3; i >= 0; i--) {
            ip[i] = (int) (address % 256);
            address = address / 256;
        }
        return ip;
    }

    /**
     * A convenient method that accepts an IP address represented by a byte[] of
     * size 4 and returns this as a long representation of the same IP address.
     *
     * @since PircBot 0.9.4
     *
     * @param address the byte[] of size 4 representing the IP address.
     *
     * @return a long representation of the IP address.
     */
    public long ipToLong(byte[] address) {
        if (address.length != 4) {
            throw new IllegalArgumentException("byte array must be of length 4");
        }
        long ipNum = 0;
        long multiplier = 1;
        for (int i = 3; i >= 0; i--) {
            int byteVal = (address[i] + 256) % 256;
            ipNum += byteVal * multiplier;
            multiplier *= 256;
        }
        return ipNum;
    }

    /**
     * Sets the encoding charset to be used when sending or receiving lines from
     * the IRC server. If set to null, then the platform's default charset is
     * used. You should only use this method if you are trying to send text to
     * an IRC server in a different charset, e.g. "GB2312" for Chinese encoding.
     * If a PircBot is currently connected to a server, then it must reconnect
     * before this change takes effect.
     *
     * @since PircBot 1.0.4
     *
     * @param charset The new encoding charset to be used by PircBot.
     *
     * @throws UnsupportedEncodingException If the named charset is not
     * supported.
     */
    public void setEncoding(String charset) throws UnsupportedEncodingException {
        // Just try to see if the charset is supported first...
        "".getBytes(charset);

        _charset = charset;
    }

    /**
     * Returns the encoding used to send and receive lines from the IRC server,
     * or null if not set. Use the setEncoding method to change the encoding
     * charset.
     *
     * @since PircBot 1.0.4
     *
     * @return The encoding used to send outgoing messages, or null if not set.
     */
    public String getEncoding() {
        return _charset;
    }

    /**
     * Returns the InetAddress used by the PircBot. This can be used to find the
     * I.P. address from which the PircBot is connected to a server.
     *
     * @since PircBot 1.4.4
     *
     * @return The current local InetAddress, or null if never connected.
     */
    public InetAddress getInetAddress() {
        return _inetAddress;
    }

    /**
     * Sets the InetAddress to be used when sending DCC chat or file transfers.
     * This can be very useful when you are running a bot on a machine which is
     * behind a firewall and you need to tell receiving clients to connect to a
     * NAT/router, which then forwards the connection.
     *
     * @since PircBot 1.4.4
     *
     * @param dccInetAddress The new InetAddress, or null to use the default.
     */
    public void setDccInetAddress(InetAddress dccInetAddress) {
        _dccInetAddress = dccInetAddress;
    }

    /**
     * Returns the InetAddress used when sending DCC chat or file transfers. If
     * this is null, the default InetAddress will be used.
     *
     * @since PircBot 1.4.4
     *
     * @return The current DCC InetAddress, or null if left as default.
     */
    public InetAddress getDccInetAddress() {
        return _dccInetAddress;
    }

    /**
     * Returns the set of port numbers to be used when sending a DCC chat or
     * file transfer. This is useful when you are behind a firewall and need to
     * set up port forwarding. The array of port numbers is traversed in
     * sequence until a free port is found to listen on. A DCC tranfer will fail
     * if all ports are already in use. If set to null, <i>any</i> free port
     * number will be used.
     *
     * @since PircBot 1.4.4
     *
     * @return An array of port numbers that PircBot can use to send DCC
     * transfers, or null if any port is allowed.
     */
    public int[] getDccPorts() {
        if (_dccPorts == null || _dccPorts.length == 0) {
            return null;
        }
        // Clone the array to prevent external modification.
        return (int[]) _dccPorts.clone();
    }

    /**
     * Sets the choice of port numbers that can be used when sending a DCC chat
     * or file transfer. This is useful when you are behind a firewall and need
     * to set up port forwarding. The array of port numbers is traversed in
     * sequence until a free port is found to listen on. A DCC tranfer will fail
     * if all ports are already in use. If set to null, <i>any</i> free port
     * number will be used.
     *
     * @since PircBot 1.4.4
     *
     * @param ports The set of port numbers that PircBot may use for DCC
     * transfers, or null to let it use any free port (default).
     *
     */
    public void setDccPorts(int[] ports) {
        if (ports == null || ports.length == 0) {
            _dccPorts = null;
        } else {
            // Clone the array to prevent external modification.
            _dccPorts = (int[]) ports.clone();
        }
    }

    /**
     * Returns true if and only if the object being compared is the exact same
     * instance as this PircBot. This may be useful if you are writing a
     * multiple server IRC bot that uses more than one instance of PircBot.
     *
     * @param obj
     * @since PircBot 0.9.9
     *
     * @return true if and only if Object o is a PircBot and equal to this.
     */
    @Override
    public boolean equals(Object obj) {
        if (obj == null) {
            return false;
        }
        if (getClass() != obj.getClass()) {
            return false;
        }
        final PircBot other = (PircBot) obj;
        if (!Objects.equals(this._inputThread, other._inputThread)) {
            return false;
        }
        if (!Objects.equals(this._outputThread, other._outputThread)) {
            return false;
        }
        if (!Objects.equals(this._charset, other._charset)) {
            return false;
        }
        if (!Objects.equals(this._inetAddress, other._inetAddress)) {
            return false;
        }
        if (!Objects.equals(this._server, other._server)) {
            return false;
        }
        if (this._port != other._port) {
            return false;
        }
        if (!Objects.equals(this._password, other._password)) {
            return false;
        }
        if (!Objects.equals(this._outQueue, other._outQueue)) {
            return false;
        }
        if (this._messageDelay != other._messageDelay) {
            return false;
        }
        if (!Objects.equals(this._channels, other._channels)) {
            return false;
        }
        if (!Objects.equals(this._topics, other._topics)) {
            return false;
        }
        if (!Objects.equals(this._dccManager, other._dccManager)) {
            return false;
        }
        if (!Arrays.equals(this._dccPorts, other._dccPorts)) {
            return false;
        }
        if (!Objects.equals(this._dccInetAddress, other._dccInetAddress)) {
            return false;
        }
        if (this._autoNickChange != other._autoNickChange) {
            return false;
        }
        if (this._verbose != other._verbose) {
            return false;
        }
        if (!Objects.equals(this._name, other._name)) {
            return false;
        }
        if (!Objects.equals(this._nick, other._nick)) {
            return false;
        }
        if (!Objects.equals(this._login, other._login)) {
            return false;
        }
        if (!Objects.equals(this._version, other._version)) {
            return false;
        }
        if (!Objects.equals(this._finger, other._finger)) {
            return false;
        }
        return Objects.equals(this._channelPrefixes, other._channelPrefixes);
    }

    /**
     * Returns the hashCode of this PircBot. This method can be called by hashed
     * collection classes and is useful for managing multiple instances of
     * PircBots in such collections.
     *
     * @since PircBot 0.9.9
     *
     * @return the hash code for this instance of PircBot.
     */
    @Override
    public int hashCode() {
        int hash = 5;
        hash = 67 * hash + Objects.hashCode(this._inputThread);
        hash = 67 * hash + Objects.hashCode(this._outputThread);
        hash = 67 * hash + Objects.hashCode(this._charset);
        hash = 67 * hash + Objects.hashCode(this._inetAddress);
        hash = 67 * hash + Objects.hashCode(this._server);
        hash = 67 * hash + this._port;
        hash = 67 * hash + Objects.hashCode(this._password);
        hash = 67 * hash + Objects.hashCode(this._outQueue);
        hash = 67 * hash + (int) (this._messageDelay ^ (this._messageDelay >>> 32));
        hash = 67 * hash + Objects.hashCode(this._channels);
        hash = 67 * hash + Objects.hashCode(this._topics);
        hash = 67 * hash + Objects.hashCode(this._dccManager);
        hash = 67 * hash + Arrays.hashCode(this._dccPorts);
        hash = 67 * hash + Objects.hashCode(this._dccInetAddress);
        hash = 67 * hash + (this._autoNickChange ? 1 : 0);
        hash = 67 * hash + (this._verbose ? 1 : 0);
        hash = 67 * hash + Objects.hashCode(this._name);
        hash = 67 * hash + Objects.hashCode(this._nick);
        hash = 67 * hash + Objects.hashCode(this._login);
        hash = 67 * hash + Objects.hashCode(this._version);
        hash = 67 * hash + Objects.hashCode(this._finger);
        hash = 67 * hash + Objects.hashCode(this._channelPrefixes);
        return hash;
    }

    /**
     * Returns a String representation of this object. You may find this useful
     * for debugging purposes, particularly if you are using more than one
     * PircBot instance to achieve multiple server connectivity. The format of
     * this String may change between different versions of PircBot but is
     * currently something of the form      <code>
     *   Version{PircBot x.y.z Java IRC Bot - www.jibble.org}
     *   Connected{true}
     *   Server{irc.dal.net}
     *   Port{6667}
     *   Password{}
     * </code>
     *
     * @since PircBot 0.9.10
     *
     * @return a String representation of this object.
     */
    @Override
    public String toString() {
        return "Version{" + _version + "}"
                + " Connected{" + isConnected() + "}"
                + " Server{" + _server + "}"
                + " Port{" + _port + "}"
                + " Password{" + _password + "}";
    }

    /**
     * Returns an array of all users in the specified channel.
     * <p>
     * There are some important things to note about this method:-
     * <ul>
     * <li>This method may not return a full list of users if you call it before
     * the complete nick list has arrived from the IRC server.
     * </li>
     * <li>If you wish to find out which users are in a channel as soon as you
     * join it, then you should override the onUserList method instead of
     * calling this method, as the onUserList method is only called as soon as
     * the full user list has been received.
     * </li>
     * <li>This method will return immediately, as it does not require any
     * interaction with the IRC server.
     * </li>
     * <li>The bot must be in a channel to be able to know which users are in
     * it.
     * </li>
     * </ul>
     *
     * @since PircBot 1.0.0
     *
     * @param channel The name of the channel to list.
     *
     * @return An array of User objects. This array is empty if we are not in
     * the channel.
     *
     */
    public final ArrayList<User> getUsers(String channel) {
        channel = channel.toLowerCase();
        synchronized (_channels) {
            ConcurrentHashMap<String, User> userlist = _channels.get(channel);
            ArrayList<User> users = new ArrayList<>();
            for (User el : userlist.values()) {
                users.add(el);
            }
            return users;
        }
    }

    /**
     * Returns an array of all channels that we are in. Note that if you call
     * this method immediately after joining a new channel, the new channel may
     * not appear in this array as it is not possible to tell if the join was
     * successful until a response is received from the IRC server.
     *
     * @since PircBot 1.0.0
     *
     * @return A String array containing the names of all channels that we are
     * in.
     */
    public final String[] getChannels() {
        String[] channels = new String[0];
        synchronized (_channels) {
            channels = new String[_channels.size()];
            Enumeration enumeration = _channels.keys();
            for (int i = 0; i < channels.length; i++) {
                channels[i] = (String) enumeration.nextElement();
            }
        }
        return channels;
    }

    /**
     * Disposes of all thread resources used by this PircBot. This may be useful
     * when writing bots or clients that use multiple servers (and therefore
     * multiple PircBot instances) or when integrating a PircBot with an
     * existing program.
     * <p>
     * Each PircBot runs its own threads for dispatching messages from its
     * outgoing message queue and receiving messages from the server. Calling
     * dispose() ensures that these threads are stopped, thus freeing up system
     * resources and allowing the PircBot object to be garbage collected if
     * there are no other references to it.
     * <p>
     * Once a PircBot object has been disposed, it should not be used again.
     * Attempting to use a PircBot that has been disposed may result in
     * unpredictable behaviour.
     *
     * @since 1.2.2
     */
    public synchronized void dispose() {
        //System.out.println("disposing...");
        _outputThread.interrupt();
        _inputThread.dispose();
    }

    /**
     * Add a user to the specified channel in our memory. Overwrite the existing
     * entry if it exists.
     */
    private void addUser(String channel, User user) {
        channel = channel.toLowerCase();
        synchronized (_channels) {
            ConcurrentHashMap<String, User> userlist = _channels.get(channel);
            if (userlist == null) {
                userlist = new ConcurrentHashMap<>();
            }
            userlist.put(user.getNick().toLowerCase(), user);
            _channels.put(channel, userlist);
        }
    }

    /**
     * Remove a user from the specified channel in our memory.
     */
    private boolean removeUser(String channel, String nick) {
        channel = channel.toLowerCase();
        synchronized (_channels) {
            ConcurrentHashMap<String, User> users = _channels.get(channel);
            User user = users.get(nick.toLowerCase());
            if (users == null || user == null) {
                return false;
            }
            user = users.remove(nick.toLowerCase());
            return user != null;
        }
    }

    /**
     * Remove a user from all channels in our memory.
     */
    private void removeUser(String nick) {
        Enumeration enumeration = _channels.keys();
        while (enumeration.hasMoreElements()) {
            String channel = (String) enumeration.nextElement();
            this.removeUser(channel, nick);
        }
    }

    /**
     * Rename a user if they appear in any of the channels we know about.
     */
    private void renameUser(String oldNick, String newNick) {
        oldNick = oldNick.toLowerCase();
        synchronized (_channels) {
            ConcurrentHashMap<String, ConcurrentHashMap<String, User>> otherChannel = new ConcurrentHashMap<>();
            for (String el : _channels.keySet()) {
                ConcurrentHashMap<String, User> userlist = _channels.get(el);
                ConcurrentHashMap<String, User> otherUserlist = new ConcurrentHashMap<>();
                for (String el2 : userlist.keySet()) {
                    User user = userlist.get(el2);
                    if (el2.equalsIgnoreCase(oldNick)) {
                        user.changeName(newNick);
                        otherUserlist.put(newNick.toLowerCase(), user);
                    } else {
                        otherUserlist.put(user.getNick().toLowerCase(), user);
                    }
                }
                otherChannel.put(el, otherUserlist);
            }
            _channels.clear();
            for (String el : otherChannel.keySet()) {
                _channels.put(el, otherChannel.get(el));
            }
        }
    }

    /**
     * Removes an entire channel from our memory of users.
     */
    private void removeChannel(String channel) {
        channel = channel.toLowerCase();
        synchronized (_channels) {
            _channels.remove(channel);
        }
    }

    /**
     * Removes all channels from our memory of users.
     */
    private void removeAllChannels() {
        synchronized (_channels) {
            _channels.clear();
        }
    }

    protected void updateUserAFK(String channel, String username, boolean afk) {
        synchronized (_channels) {
            ConcurrentHashMap<String, User> userlist = _channels.get(channel);
            if (userlist == null) {
                _channels.put(channel, new ConcurrentHashMap<>());
                return;
            }
            User u = userlist.get(username.toLowerCase());
            if (u == null) {
                return;
            }
            userlist.get(username.toLowerCase()).setAFK(afk);
            _channels.replace(channel, userlist);
        }
    }

    protected void updateUserLastMessage(String channel, String username, String lastMessage) {
        synchronized (_channels) {
            ConcurrentHashMap<String, User> userlist = _channels.get(channel);
            if (userlist == null) {
                _channels.put(channel, new ConcurrentHashMap<>());
                return;
            }
            User u = userlist.get(username.toLowerCase());
            if (u == null) {
                return;
            }
            userlist.get(username.toLowerCase()).setPreviousMessage(lastMessage);
            userlist.get(username.toLowerCase()).setLastMessage(System.currentTimeMillis());
            _channels.replace(channel, userlist);
        }
    }

    /**
     * Updates a user with Twitch IRC3 tags in all known channels we're
     * connected to and returns the User Object.
     *
     * @param username Username to look for
     * @param color User color info
     * @param subscriber User subscriber
     * @param turbo User turbo
     * @param userType Usertype
     */
<<<<<<< HEAD
    private void updateUser(String username, String color, boolean subscriber, boolean turbo, String userType, long id) {
=======
    private void updateUser(String username, String color, boolean subscriber, boolean turbo, String userType) {
>>>>>>> 3e02a3b1
        synchronized (_channels) {
            ConcurrentHashMap<String, ConcurrentHashMap<String, User>> otherChannel = new ConcurrentHashMap<>();
            for (String el : _channels.keySet()) {
                ConcurrentHashMap<String, User> userList = _channels.get(el);
                ConcurrentHashMap<String, User> otherUserlist = new ConcurrentHashMap<>();
                for (String el2 : userList.keySet()) {
                    User user = userList.get(el2);
                    if (user.getNick().equalsIgnoreCase(username)) {
                        user.setColor(color);
                        user.setSubscriber(subscriber);
                        user.setTurbo(turbo);
                        user.setUserType(userType);
                        user.setId(id);
                    }
                    otherUserlist.put(el2, user);                    
                }
                otherChannel.put(el, otherUserlist);
            }
            _channels.clear();
            for (String el : otherChannel.keySet()) {
                _channels.put(el, otherChannel.get(el));
            }
        }
    }

    private void updateUser(String channel, int userMode, String nick) {
        channel = channel.toLowerCase();
        synchronized (_channels) {
            ConcurrentHashMap<String, User> users = _channels.get(channel);
            if (users != null) {
                for (User userObj : users.values()) {
                    if (userObj.getNick().equalsIgnoreCase(nick)) {
                        if (userMode == OP_ADD) {
                            userObj.setOP(true);
                        } else if (userMode == OP_REMOVE) {
                            userObj.setOP(false);
                        } else if (userMode == VOICE_ADD) {
                            userObj.setVoice(true);
                        } else if (userMode == VOICE_REMOVE) {
                            userObj.setVoice(false);
                        }
                    }
                }
            }
            _channels.replace(channel, users);
        }
    }
}<|MERGE_RESOLUTION|>--- conflicted
+++ resolved
@@ -859,7 +859,7 @@
             this.onServerPing(line.substring(5));
             return;
         }
-        HashMap<String, String> tags = new HashMap<>();
+
         String sourceNick = "";
         String sourceLogin = "";
         String sourceHostname = "";
@@ -869,10 +869,10 @@
         StringTokenizer tokenizer = new StringTokenizer(line);
         String senderInfo = tokenizer.nextToken();
         //twitch tags fix
-        if (senderInfo.startsWith("@")) {
+        if (senderInfo.startsWith("@color=")) {
             containsIRC3 = true;
             senderInfo = tokenizer.nextToken();
-            ircTags = line.split(" :", 2)[0].substring(1);
+            ircTags = line.split(" :", 2)[0];
             line = line.split(" :", 2)[1];
         }
         String command = tokenizer.nextToken();
@@ -912,7 +912,7 @@
                     }
                 } else {
                     // We don't know what this line means.
-                    this.onUnknown(line, tags);
+                    this.onUnknown(line);
                     // Return from the method;
                     return;
                 }
@@ -931,43 +931,21 @@
         }
         User user = new User(sourceNick, target, System.currentTimeMillis());
         if (containsIRC3) {
-            //color=#FF7FFF;display-name=frumpy4;emotes=25:0-4,6-10;subscriber=0;turbo=0;user-id=28295078;user-type=
-            for (String tag: ircTags.split(";")) {
-                String[] kv = tag.split("=");
-                String key = kv[0];
-                String value;
-                if (kv.length == 1) {
-                    value = "";
-                } else {
-                    value = kv[1];
-                }
-                tags.put(key, value);
+            String name = "";
+            try {
+                name = ircTags.split("\\;display-name=", 2)[1].split("\\;", 2)[0];
+            } catch (Exception ex) {
             }
-<<<<<<< HEAD
-            if (tags.containsKey("display-name")) {
-                sourceNick = tags.get("display-name");
+            if (!name.isEmpty()) {
+                sourceNick = name;
             }
-            try { //update user info
-                //normal privmsg (including actions and whispers)
-                String color = tags.get("color");
-                boolean subscriber = tags.get("subscriber").equals("1");
-                boolean turbo = tags.get("turbo").equals("1");
-                String userType = tags.get("user-type");
-                long id = Long.parseLong(tags.get("user-id"));
-                updateUser(sourceNick, color, subscriber, turbo, userType, id);
-=======
             String color = ircTags.split("@color=", 2)[1].split("\\;", 2)[0];            
             int subBuffer = 0;
             try {
                 subBuffer = Integer.parseInt(ircTags.split("\\;subscriber=", 2)[1].split("\\;", 2)[0]);
->>>>>>> 3e02a3b1
             } catch (Exception ex) {
-                //this isn't a normal command, probably something like ROOMSTATE from twitch.
+                subBuffer = 0;
             }
-<<<<<<< HEAD
-        }
-        // Check for CTCP requests.
-=======
 
             boolean subscriber = (subBuffer == 1);
             int turboBuffer = Integer.parseInt(ircTags.split("\\;turbo=", 2)[1].split("\\;", 2)[0]);
@@ -981,7 +959,6 @@
             user.setUserType(userType);
         }
         // Check for CTCP requests.        
->>>>>>> 3e02a3b1
         if (command.equals("PRIVMSG") && line.indexOf(":\u0001") > 0 && line.endsWith("\u0001")) {
             String request = line.substring(line.indexOf(":\u0001") + 2, line.length() - 1);
             if (request.equals("VERSION")) {
@@ -991,11 +968,7 @@
                 // ACTION request
                 this.updateUserLastMessage(target, sourceNick, request.substring(7));
                 this.updateUserAFK(target, sourceNick, false);
-<<<<<<< HEAD
-                this.onAction(sourceNick, sourceLogin, sourceHostname, target, request.substring(7), tags);
-=======
                 this.onAction(user, target, request.substring(7));
->>>>>>> 3e02a3b1
             } else if (request.startsWith("PING ")) {
                 // PING request
                 this.onPing(user, target, request.substring(5));
@@ -1010,31 +983,23 @@
                 boolean success = _dccManager.processRequest(sourceNick, sourceLogin, sourceHostname, request);
                 if (!success) {
                     // The DccManager didn't know what to do with the line.
-                    this.onUnknown(line, tags);
+                    this.onUnknown(line);
                 }
             } else {
                 // An unknown CTCP message - ignore it.
-                this.onUnknown(line, tags);
+                this.onUnknown(line);
             }
         } else if (command.equals("PRIVMSG") && _channelPrefixes.indexOf(target.charAt(0)) >= 0) {
             // This is a normal message to a channel.
             this.updateUserLastMessage(target, sourceNick, line.substring(line.indexOf(" :") + 2));
             this.updateUserAFK(target, sourceNick, false);
-<<<<<<< HEAD
-            this.onMessage(target, sourceNick, sourceLogin, sourceHostname, line.substring(line.indexOf(" :") + 2), tags);
-=======
             this.onMessage(target, user, line.substring(line.indexOf(" :") + 2));
->>>>>>> 3e02a3b1
         } else if (command.equals("PRIVMSG")) {
             // This is a private message to us.
             this.onPrivateMessage(user, line.substring(line.indexOf(" :") + 2));
         } else if (command.equals("WHISPER")) {
             // Whisper to us.
-<<<<<<< HEAD
-            this.onWhisper(sourceHostname, sourceNick, line.split("WHISPER ", 2)[1].split(" :", 2)[0], line.split(" :", 2)[1], tags);
-=======
             this.onWhisper(user, line.split("WHISPER ", 2)[1].split(" :", 2)[0], line.split(" :", 2)[1]);
->>>>>>> 3e02a3b1
         } else if (command.equals("JOIN")) {
             // Someone is joining a channel.
             String channel = target;
@@ -1091,7 +1056,7 @@
         } else {
             // If we reach this point, then we've found something that the PircBot
             // Doesn't currently deal with.
-            this.onUnknown(line, tags);
+            this.onUnknown(line);
         }
 
     }
@@ -1288,11 +1253,7 @@
      * @param sender The nick of the person who sent the message.
      * @param message The actual message sent to the channel.
      */
-<<<<<<< HEAD
-    protected void onMessage(String channel, String sender, String login, String hostname, String message, HashMap<String, String> tags) {
-=======
     protected void onMessage(String channel, User sender, String message) {
->>>>>>> 3e02a3b1
     }
 
     /**
@@ -1318,11 +1279,7 @@
      * @param target The target of the action, be it a channel or our nick.
      * @param action The action carried out by the user.
      */
-<<<<<<< HEAD
-    protected void onAction(String sender, String login, String hostname, String target, String action, HashMap<String, String> tags) {
-=======
     protected void onAction(User sender, String target, String action) {
->>>>>>> 3e02a3b1
     }
 
     /**
@@ -1472,11 +1429,7 @@
      * @param target Who the Whisper is for
      * @param message Whisper Message
      */
-<<<<<<< HEAD
-    protected void onWhisper(String hostname, String sender, String target, String message, HashMap<String, String> tags) {
-=======
     protected void onWhisper(User sender, String target, String message) {
->>>>>>> 3e02a3b1
 
     }
 
@@ -2319,7 +2272,7 @@
      *
      * @param line The raw line that was received from the server.
      */
-    protected void onUnknown(String line, HashMap<String, String> tags) {
+    protected void onUnknown(String line) {
         // And then there were none :)
     }
 
@@ -3099,15 +3052,12 @@
      *
      * @param username Username to look for
      * @param color User color info
+     * @param emotes User emote tag info
      * @param subscriber User subscriber
      * @param turbo User turbo
      * @param userType Usertype
      */
-<<<<<<< HEAD
-    private void updateUser(String username, String color, boolean subscriber, boolean turbo, String userType, long id) {
-=======
     private void updateUser(String username, String color, boolean subscriber, boolean turbo, String userType) {
->>>>>>> 3e02a3b1
         synchronized (_channels) {
             ConcurrentHashMap<String, ConcurrentHashMap<String, User>> otherChannel = new ConcurrentHashMap<>();
             for (String el : _channels.keySet()) {
@@ -3120,7 +3070,6 @@
                         user.setSubscriber(subscriber);
                         user.setTurbo(turbo);
                         user.setUserType(userType);
-                        user.setId(id);
                     }
                     otherUserlist.put(el2, user);                    
                 }
